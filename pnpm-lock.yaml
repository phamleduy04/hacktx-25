lockfileVersion: '9.0'

settings:
  autoInstallPeers: true
  excludeLinksFromLockfile: false

importers:

  .:
    dependencies:
<<<<<<< HEAD
=======
      '@auth0/auth0-react':
        specifier: ^2.8.0
        version: 2.8.0(react-dom@19.2.0(react@19.2.0))(react@19.2.0)
>>>>>>> 40b0ef5e
      '@hookform/resolvers':
        specifier: ^5.2.2
        version: 5.2.2(react-hook-form@7.65.0(react@19.2.0))
      '@radix-ui/react-accordion':
        specifier: ^1.2.12
        version: 1.2.12(@types/react-dom@19.2.2(@types/react@19.2.2))(@types/react@19.2.2)(react-dom@19.2.0(react@19.2.0))(react@19.2.0)
      '@radix-ui/react-alert-dialog':
        specifier: ^1.1.15
        version: 1.1.15(@types/react-dom@19.2.2(@types/react@19.2.2))(@types/react@19.2.2)(react-dom@19.2.0(react@19.2.0))(react@19.2.0)
      '@radix-ui/react-aspect-ratio':
        specifier: ^1.1.7
        version: 1.1.7(@types/react-dom@19.2.2(@types/react@19.2.2))(@types/react@19.2.2)(react-dom@19.2.0(react@19.2.0))(react@19.2.0)
      '@radix-ui/react-avatar':
        specifier: ^1.1.10
        version: 1.1.10(@types/react-dom@19.2.2(@types/react@19.2.2))(@types/react@19.2.2)(react-dom@19.2.0(react@19.2.0))(react@19.2.0)
      '@radix-ui/react-checkbox':
        specifier: ^1.3.3
        version: 1.3.3(@types/react-dom@19.2.2(@types/react@19.2.2))(@types/react@19.2.2)(react-dom@19.2.0(react@19.2.0))(react@19.2.0)
      '@radix-ui/react-collapsible':
        specifier: ^1.1.12
        version: 1.1.12(@types/react-dom@19.2.2(@types/react@19.2.2))(@types/react@19.2.2)(react-dom@19.2.0(react@19.2.0))(react@19.2.0)
      '@radix-ui/react-context-menu':
        specifier: ^2.2.16
        version: 2.2.16(@types/react-dom@19.2.2(@types/react@19.2.2))(@types/react@19.2.2)(react-dom@19.2.0(react@19.2.0))(react@19.2.0)
      '@radix-ui/react-dialog':
        specifier: ^1.1.15
        version: 1.1.15(@types/react-dom@19.2.2(@types/react@19.2.2))(@types/react@19.2.2)(react-dom@19.2.0(react@19.2.0))(react@19.2.0)
      '@radix-ui/react-dropdown-menu':
        specifier: ^2.1.16
        version: 2.1.16(@types/react-dom@19.2.2(@types/react@19.2.2))(@types/react@19.2.2)(react-dom@19.2.0(react@19.2.0))(react@19.2.0)
      '@radix-ui/react-hover-card':
        specifier: ^1.1.15
        version: 1.1.15(@types/react-dom@19.2.2(@types/react@19.2.2))(@types/react@19.2.2)(react-dom@19.2.0(react@19.2.0))(react@19.2.0)
      '@radix-ui/react-label':
        specifier: ^2.1.7
        version: 2.1.7(@types/react-dom@19.2.2(@types/react@19.2.2))(@types/react@19.2.2)(react-dom@19.2.0(react@19.2.0))(react@19.2.0)
      '@radix-ui/react-menubar':
        specifier: ^1.1.16
        version: 1.1.16(@types/react-dom@19.2.2(@types/react@19.2.2))(@types/react@19.2.2)(react-dom@19.2.0(react@19.2.0))(react@19.2.0)
      '@radix-ui/react-navigation-menu':
        specifier: ^1.2.14
        version: 1.2.14(@types/react-dom@19.2.2(@types/react@19.2.2))(@types/react@19.2.2)(react-dom@19.2.0(react@19.2.0))(react@19.2.0)
      '@radix-ui/react-popover':
        specifier: ^1.1.15
        version: 1.1.15(@types/react-dom@19.2.2(@types/react@19.2.2))(@types/react@19.2.2)(react-dom@19.2.0(react@19.2.0))(react@19.2.0)
      '@radix-ui/react-progress':
        specifier: ^1.1.7
        version: 1.1.7(@types/react-dom@19.2.2(@types/react@19.2.2))(@types/react@19.2.2)(react-dom@19.2.0(react@19.2.0))(react@19.2.0)
      '@radix-ui/react-radio-group':
        specifier: ^1.3.8
        version: 1.3.8(@types/react-dom@19.2.2(@types/react@19.2.2))(@types/react@19.2.2)(react-dom@19.2.0(react@19.2.0))(react@19.2.0)
      '@radix-ui/react-scroll-area':
        specifier: ^1.2.10
        version: 1.2.10(@types/react-dom@19.2.2(@types/react@19.2.2))(@types/react@19.2.2)(react-dom@19.2.0(react@19.2.0))(react@19.2.0)
      '@radix-ui/react-select':
        specifier: ^2.2.6
        version: 2.2.6(@types/react-dom@19.2.2(@types/react@19.2.2))(@types/react@19.2.2)(react-dom@19.2.0(react@19.2.0))(react@19.2.0)
      '@radix-ui/react-separator':
        specifier: ^1.1.7
        version: 1.1.7(@types/react-dom@19.2.2(@types/react@19.2.2))(@types/react@19.2.2)(react-dom@19.2.0(react@19.2.0))(react@19.2.0)
      '@radix-ui/react-slider':
        specifier: ^1.3.6
        version: 1.3.6(@types/react-dom@19.2.2(@types/react@19.2.2))(@types/react@19.2.2)(react-dom@19.2.0(react@19.2.0))(react@19.2.0)
      '@radix-ui/react-slot':
        specifier: ^1.2.3
        version: 1.2.3(@types/react@19.2.2)(react@19.2.0)
      '@radix-ui/react-switch':
        specifier: ^1.2.6
        version: 1.2.6(@types/react-dom@19.2.2(@types/react@19.2.2))(@types/react@19.2.2)(react-dom@19.2.0(react@19.2.0))(react@19.2.0)
      '@radix-ui/react-tabs':
        specifier: ^1.1.13
        version: 1.1.13(@types/react-dom@19.2.2(@types/react@19.2.2))(@types/react@19.2.2)(react-dom@19.2.0(react@19.2.0))(react@19.2.0)
      '@radix-ui/react-toggle':
        specifier: ^1.1.10
        version: 1.1.10(@types/react-dom@19.2.2(@types/react@19.2.2))(@types/react@19.2.2)(react-dom@19.2.0(react@19.2.0))(react@19.2.0)
      '@radix-ui/react-toggle-group':
        specifier: ^1.1.11
        version: 1.1.11(@types/react-dom@19.2.2(@types/react@19.2.2))(@types/react@19.2.2)(react-dom@19.2.0(react@19.2.0))(react@19.2.0)
      '@radix-ui/react-tooltip':
        specifier: ^1.2.8
        version: 1.2.8(@types/react-dom@19.2.2(@types/react@19.2.2))(@types/react@19.2.2)(react-dom@19.2.0(react@19.2.0))(react@19.2.0)
      '@react-three/drei':
        specifier: ^10.7.6
        version: 10.7.6(@react-three/fiber@9.4.0(@types/react@19.2.2)(react-dom@19.2.0(react@19.2.0))(react@19.2.0)(three@0.180.0))(@types/react@19.2.2)(@types/three@0.180.0)(react-dom@19.2.0(react@19.2.0))(react@19.2.0)(three@0.180.0)
      '@react-three/fiber':
        specifier: ^9.4.0
        version: 9.4.0(@types/react@19.2.2)(react-dom@19.2.0(react@19.2.0))(react@19.2.0)(three@0.180.0)
      '@types/three':
        specifier: ^0.180.0
        version: 0.180.0
      '@zxing/library':
        specifier: ^0.21.3
        version: 0.21.3
      chart.js:
        specifier: ^4.5.1
        version: 4.5.1
      class-variance-authority:
        specifier: ^0.7.1
        version: 0.7.1
      clsx:
        specifier: ^2.1.1
        version: 2.1.1
      cmdk:
        specifier: ^1.1.1
        version: 1.1.1(@types/react-dom@19.2.2(@types/react@19.2.2))(@types/react@19.2.2)(react-dom@19.2.0(react@19.2.0))(react@19.2.0)
      convex:
        specifier: ^1.27.0
        version: 1.28.0(@auth0/auth0-react@2.8.0(react-dom@19.2.0(react@19.2.0))(react@19.2.0))(react@19.2.0)
      date-fns:
        specifier: ^4.1.0
        version: 4.1.0
      embla-carousel-react:
        specifier: ^8.6.0
        version: 8.6.0(react@19.2.0)
      input-otp:
        specifier: ^1.4.2
        version: 1.4.2(react-dom@19.2.0(react@19.2.0))(react@19.2.0)
      lucide-react:
        specifier: ^0.545.0
        version: 0.545.0(react@19.2.0)
      next-themes:
        specifier: ^0.4.6
        version: 0.4.6(react-dom@19.2.0(react@19.2.0))(react@19.2.0)
      qrcode.react:
        specifier: ^4.2.0
        version: 4.2.0(react@19.2.0)
      react:
        specifier: ^19.0.0
        version: 19.2.0
      react-chartjs-2:
        specifier: ^5.3.0
        version: 5.3.0(chart.js@4.5.1)(react@19.2.0)
      react-day-picker:
        specifier: ^9.11.1
        version: 9.11.1(react@19.2.0)
      react-dom:
        specifier: ^19.0.0
        version: 19.2.0(react@19.2.0)
      react-hook-form:
        specifier: ^7.65.0
        version: 7.65.0(react@19.2.0)
      react-resizable-panels:
        specifier: ^3.0.6
        version: 3.0.6(react-dom@19.2.0(react@19.2.0))(react@19.2.0)
      react-router:
        specifier: ^7.9.4
        version: 7.9.4(react-dom@19.2.0(react@19.2.0))(react@19.2.0)
      react-router-dom:
        specifier: ^7.9.4
        version: 7.9.4(react-dom@19.2.0(react@19.2.0))(react@19.2.0)
      recharts:
        specifier: 2.15.4
        version: 2.15.4(react-dom@19.2.0(react@19.2.0))(react@19.2.0)
      sonner:
        specifier: ^2.0.7
        version: 2.0.7(react-dom@19.2.0(react@19.2.0))(react@19.2.0)
      tailwind-merge:
        specifier: ^3.3.1
        version: 3.3.1
      three:
        specifier: ^0.180.0
        version: 0.180.0
      vaul:
        specifier: ^1.1.2
        version: 1.1.2(@types/react-dom@19.2.2(@types/react@19.2.2))(@types/react@19.2.2)(react-dom@19.2.0(react@19.2.0))(react@19.2.0)
      zod:
        specifier: ^4.1.12
        version: 4.1.12
    devDependencies:
      '@biomejs/biome':
        specifier: 2.2.6
        version: 2.2.6
      '@tailwindcss/vite':
        specifier: ^4.0.14
        version: 4.1.14(vite@6.4.0(@types/node@22.18.10)(jiti@2.6.1)(lightningcss@1.30.1)(yaml@2.8.1))
      '@types/node':
        specifier: ^22.13.10
        version: 22.18.10
      '@types/react':
        specifier: ^19.0.10
        version: 19.2.2
      '@types/react-dom':
        specifier: ^19.0.4
        version: 19.2.2(@types/react@19.2.2)
      '@vitejs/plugin-react':
        specifier: ^5.0.0
        version: 5.0.4(vite@6.4.0(@types/node@22.18.10)(jiti@2.6.1)(lightningcss@1.30.1)(yaml@2.8.1))
      globals:
        specifier: ^15.15.0
        version: 15.15.0
      npm-run-all:
        specifier: ^4.1.5
        version: 4.1.5
      prettier:
        specifier: ^3.5.3
        version: 3.6.2
      tailwindcss:
        specifier: ^4.0.14
        version: 4.1.14
      tw-animate-css:
        specifier: ^1.4.0
        version: 1.4.0
      typescript:
        specifier: ~5.7.2
        version: 5.7.3
      vite:
        specifier: ^6.2.0
        version: 6.4.0(@types/node@22.18.10)(jiti@2.6.1)(lightningcss@1.30.1)(yaml@2.8.1)
      vite-plugin-pages:
        specifier: ^0.33.1
        version: 0.33.1(react-router@7.9.4(react-dom@19.2.0(react@19.2.0))(react@19.2.0))(vite@6.4.0(@types/node@22.18.10)(jiti@2.6.1)(lightningcss@1.30.1)(yaml@2.8.1))

packages:

  '@auth0/auth0-react@2.8.0':
    resolution: {integrity: sha512-f3KOkq+TW7AC3T+ZAo9G0hNL339z15C9q00QDVrMGCzZAPyp8lvDHKcAs21d/u+GzhU5zmssvJTQggDR7JqxSA==}
    peerDependencies:
      react: ^16.11.0 || ^17 || ^18 || ^19
      react-dom: ^16.11.0 || ^17 || ^18 || ^19

  '@auth0/auth0-spa-js@2.7.0':
    resolution: {integrity: sha512-o29ZDbUUCJcEXeBP5LPuacbP28BkNroHuq3jfKbNjFiiWjmrCe95jwPAYb6+9PGyEbs8Wva4fGkVSNZ2HZFEGA==}

  '@babel/code-frame@7.27.1':
    resolution: {integrity: sha512-cjQ7ZlQ0Mv3b47hABuTevyTuYN4i+loJKGeV9flcCgIK37cCXRh+L1bd3iBHlynerhQ7BhCkn2BPbQUL+rGqFg==}
    engines: {node: '>=6.9.0'}

  '@babel/compat-data@7.28.4':
    resolution: {integrity: sha512-YsmSKC29MJwf0gF8Rjjrg5LQCmyh+j/nD8/eP7f+BeoQTKYqs9RoWbjGOdy0+1Ekr68RJZMUOPVQaQisnIo4Rw==}
    engines: {node: '>=6.9.0'}

  '@babel/core@7.28.4':
    resolution: {integrity: sha512-2BCOP7TN8M+gVDj7/ht3hsaO/B/n5oDbiAyyvnRlNOs+u1o+JWNYTQrmpuNp1/Wq2gcFrI01JAW+paEKDMx/CA==}
    engines: {node: '>=6.9.0'}

  '@babel/generator@7.28.3':
    resolution: {integrity: sha512-3lSpxGgvnmZznmBkCRnVREPUFJv2wrv9iAoFDvADJc0ypmdOxdUtcLeBgBJ6zE0PMeTKnxeQzyk0xTBq4Ep7zw==}
    engines: {node: '>=6.9.0'}

  '@babel/helper-compilation-targets@7.27.2':
    resolution: {integrity: sha512-2+1thGUUWWjLTYTHZWK1n8Yga0ijBz1XAhUXcKy81rd5g6yh7hGqMp45v7cadSbEHc9G3OTv45SyneRN3ps4DQ==}
    engines: {node: '>=6.9.0'}

  '@babel/helper-globals@7.28.0':
    resolution: {integrity: sha512-+W6cISkXFa1jXsDEdYA8HeevQT/FULhxzR99pxphltZcVaugps53THCeiWA8SguxxpSp3gKPiuYfSWopkLQ4hw==}
    engines: {node: '>=6.9.0'}

  '@babel/helper-module-imports@7.27.1':
    resolution: {integrity: sha512-0gSFWUPNXNopqtIPQvlD5WgXYI5GY2kP2cCvoT8kczjbfcfuIljTbcWrulD1CIPIX2gt1wghbDy08yE1p+/r3w==}
    engines: {node: '>=6.9.0'}

  '@babel/helper-module-transforms@7.28.3':
    resolution: {integrity: sha512-gytXUbs8k2sXS9PnQptz5o0QnpLL51SwASIORY6XaBKF88nsOT0Zw9szLqlSGQDP/4TljBAD5y98p2U1fqkdsw==}
    engines: {node: '>=6.9.0'}
    peerDependencies:
      '@babel/core': ^7.0.0

  '@babel/helper-plugin-utils@7.27.1':
    resolution: {integrity: sha512-1gn1Up5YXka3YYAHGKpbideQ5Yjf1tDa9qYcgysz+cNCXukyLl6DjPXhD3VRwSb8c0J9tA4b2+rHEZtc6R0tlw==}
    engines: {node: '>=6.9.0'}

  '@babel/helper-string-parser@7.27.1':
    resolution: {integrity: sha512-qMlSxKbpRlAridDExk92nSobyDdpPijUq2DW6oDnUqd0iOGxmQjyqhMIihI9+zv4LPyZdRje2cavWPbCbWm3eA==}
    engines: {node: '>=6.9.0'}

  '@babel/helper-validator-identifier@7.27.1':
    resolution: {integrity: sha512-D2hP9eA+Sqx1kBZgzxZh0y1trbuU+JoDkiEwqhQ36nodYqJwyEIhPSdMNd7lOm/4io72luTPWH20Yda0xOuUow==}
    engines: {node: '>=6.9.0'}

  '@babel/helper-validator-option@7.27.1':
    resolution: {integrity: sha512-YvjJow9FxbhFFKDSuFnVCe2WxXk1zWc22fFePVNEaWJEu8IrZVlda6N0uHwzZrUM1il7NC9Mlp4MaJYbYd9JSg==}
    engines: {node: '>=6.9.0'}

  '@babel/helpers@7.28.4':
    resolution: {integrity: sha512-HFN59MmQXGHVyYadKLVumYsA9dBFun/ldYxipEjzA4196jpLZd8UjEEBLkbEkvfYreDqJhZxYAWFPtrfhNpj4w==}
    engines: {node: '>=6.9.0'}

  '@babel/parser@7.28.4':
    resolution: {integrity: sha512-yZbBqeM6TkpP9du/I2pUZnJsRMGGvOuIrhjzC1AwHwW+6he4mni6Bp/m8ijn0iOuZuPI2BfkCoSRunpyjnrQKg==}
    engines: {node: '>=6.0.0'}
    hasBin: true

  '@babel/plugin-transform-react-jsx-self@7.27.1':
    resolution: {integrity: sha512-6UzkCs+ejGdZ5mFFC/OCUrv028ab2fp1znZmCZjAOBKiBK2jXD1O+BPSfX8X2qjJ75fZBMSnQn3Rq2mrBJK2mw==}
    engines: {node: '>=6.9.0'}
    peerDependencies:
      '@babel/core': ^7.0.0-0

  '@babel/plugin-transform-react-jsx-source@7.27.1':
    resolution: {integrity: sha512-zbwoTsBruTeKB9hSq73ha66iFeJHuaFkUbwvqElnygoNbj/jHRsSeokowZFN3CZ64IvEqcmmkVe89OPXc7ldAw==}
    engines: {node: '>=6.9.0'}
    peerDependencies:
      '@babel/core': ^7.0.0-0

  '@babel/runtime@7.28.4':
    resolution: {integrity: sha512-Q/N6JNWvIvPnLDvjlE1OUBLPQHH6l3CltCEsHIujp45zQUSSh8K+gHnaEX45yAT1nyngnINhvWtzN+Nb9D8RAQ==}
    engines: {node: '>=6.9.0'}

  '@babel/template@7.27.2':
    resolution: {integrity: sha512-LPDZ85aEJyYSd18/DkjNh4/y1ntkE5KwUHWTiqgRxruuZL2F1yuHligVHLvcHY2vMHXttKFpJn6LwfI7cw7ODw==}
    engines: {node: '>=6.9.0'}

  '@babel/traverse@7.28.4':
    resolution: {integrity: sha512-YEzuboP2qvQavAcjgQNVgsvHIDv6ZpwXvcvjmyySP2DIMuByS/6ioU5G9pYrWHM6T2YDfc7xga9iNzYOs12CFQ==}
    engines: {node: '>=6.9.0'}

  '@babel/types@7.28.4':
    resolution: {integrity: sha512-bkFqkLhh3pMBUQQkpVgWDWq/lqzc2678eUyDlTBhRqhCHFguYYGM0Efga7tYk4TogG/3x0EEl66/OQ+WGbWB/Q==}
    engines: {node: '>=6.9.0'}

  '@biomejs/biome@2.2.6':
    resolution: {integrity: sha512-yKTCNGhek0rL5OEW1jbLeZX8LHaM8yk7+3JRGv08my+gkpmtb5dDE+54r2ZjZx0ediFEn1pYBOJSmOdDP9xtFw==}
    engines: {node: '>=14.21.3'}
    hasBin: true

  '@biomejs/cli-darwin-arm64@2.2.6':
    resolution: {integrity: sha512-UZPmn3M45CjTYulgcrFJFZv7YmK3pTxTJDrFYlNElT2FNnkkX4fsxjExTSMeWKQYoZjvekpH5cvrYZZlWu3yfA==}
    engines: {node: '>=14.21.3'}
    cpu: [arm64]
    os: [darwin]

  '@biomejs/cli-darwin-x64@2.2.6':
    resolution: {integrity: sha512-HOUIquhHVgh/jvxyClpwlpl/oeMqntlteL89YqjuFDiZ091P0vhHccwz+8muu3nTyHWM5FQslt+4Jdcd67+xWQ==}
    engines: {node: '>=14.21.3'}
    cpu: [x64]
    os: [darwin]

  '@biomejs/cli-linux-arm64-musl@2.2.6':
    resolution: {integrity: sha512-TjCenQq3N6g1C+5UT3jE1bIiJb5MWQvulpUngTIpFsL4StVAUXucWD0SL9MCW89Tm6awWfeXBbZBAhJwjyFbRQ==}
    engines: {node: '>=14.21.3'}
    cpu: [arm64]
    os: [linux]

  '@biomejs/cli-linux-arm64@2.2.6':
    resolution: {integrity: sha512-BpGtuMJGN+o8pQjvYsUKZ+4JEErxdSmcRD/JG3mXoWc6zrcA7OkuyGFN1mDggO0Q1n7qXxo/PcupHk8gzijt5g==}
    engines: {node: '>=14.21.3'}
    cpu: [arm64]
    os: [linux]

  '@biomejs/cli-linux-x64-musl@2.2.6':
    resolution: {integrity: sha512-1ZcBux8zVM3JhWN2ZCPaYf0+ogxXG316uaoXJdgoPZcdK/rmRcRY7PqHdAos2ExzvjIdvhQp72UcveI98hgOog==}
    engines: {node: '>=14.21.3'}
    cpu: [x64]
    os: [linux]

  '@biomejs/cli-linux-x64@2.2.6':
    resolution: {integrity: sha512-1HaM/dpI/1Z68zp8ZdT6EiBq+/O/z97a2AiHMl+VAdv5/ELckFt9EvRb8hDHpk8hUMoz03gXkC7VPXOVtU7faA==}
    engines: {node: '>=14.21.3'}
    cpu: [x64]
    os: [linux]

  '@biomejs/cli-win32-arm64@2.2.6':
    resolution: {integrity: sha512-h3A88G8PGM1ryTeZyLlSdfC/gz3e95EJw9BZmA6Po412DRqwqPBa2Y9U+4ZSGUAXCsnSQE00jLV8Pyrh0d+jQw==}
    engines: {node: '>=14.21.3'}
    cpu: [arm64]
    os: [win32]

  '@biomejs/cli-win32-x64@2.2.6':
    resolution: {integrity: sha512-yx0CqeOhPjYQ5ZXgPfu8QYkgBhVJyvWe36as7jRuPrKPO5ylVDfwVtPQ+K/mooNTADW0IhxOZm3aPu16dP8yNQ==}
    engines: {node: '>=14.21.3'}
    cpu: [x64]
    os: [win32]

  '@date-fns/tz@1.4.1':
    resolution: {integrity: sha512-P5LUNhtbj6YfI3iJjw5EL9eUAG6OitD0W3fWQcpQjDRc/QIsL0tRNuO1PcDvPccWL1fSTXXdE1ds+l95DV/OFA==}

  '@dimforge/rapier3d-compat@0.12.0':
    resolution: {integrity: sha512-uekIGetywIgopfD97oDL5PfeezkFpNhwlzlaEYNOA0N6ghdsOvh/HYjSMek5Q2O1PYvRSDFcqFVJl4r4ZBwOow==}

  '@esbuild/aix-ppc64@0.25.11':
    resolution: {integrity: sha512-Xt1dOL13m8u0WE8iplx9Ibbm+hFAO0GsU2P34UNoDGvZYkY8ifSiy6Zuc1lYxfG7svWE2fzqCUmFp5HCn51gJg==}
    engines: {node: '>=18'}
    cpu: [ppc64]
    os: [aix]

  '@esbuild/aix-ppc64@0.25.4':
    resolution: {integrity: sha512-1VCICWypeQKhVbE9oW/sJaAmjLxhVqacdkvPLEjwlttjfwENRSClS8EjBz0KzRyFSCPDIkuXW34Je/vk7zdB7Q==}
    engines: {node: '>=18'}
    cpu: [ppc64]
    os: [aix]

  '@esbuild/android-arm64@0.25.11':
    resolution: {integrity: sha512-9slpyFBc4FPPz48+f6jyiXOx/Y4v34TUeDDXJpZqAWQn/08lKGeD8aDp9TMn9jDz2CiEuHwfhRmGBvpnd/PWIQ==}
    engines: {node: '>=18'}
    cpu: [arm64]
    os: [android]

  '@esbuild/android-arm64@0.25.4':
    resolution: {integrity: sha512-bBy69pgfhMGtCnwpC/x5QhfxAz/cBgQ9enbtwjf6V9lnPI/hMyT9iWpR1arm0l3kttTr4L0KSLpKmLp/ilKS9A==}
    engines: {node: '>=18'}
    cpu: [arm64]
    os: [android]

  '@esbuild/android-arm@0.25.11':
    resolution: {integrity: sha512-uoa7dU+Dt3HYsethkJ1k6Z9YdcHjTrSb5NUy66ZfZaSV8hEYGD5ZHbEMXnqLFlbBflLsl89Zke7CAdDJ4JI+Gg==}
    engines: {node: '>=18'}
    cpu: [arm]
    os: [android]

  '@esbuild/android-arm@0.25.4':
    resolution: {integrity: sha512-QNdQEps7DfFwE3hXiU4BZeOV68HHzYwGd0Nthhd3uCkkEKK7/R6MTgM0P7H7FAs5pU/DIWsviMmEGxEoxIZ+ZQ==}
    engines: {node: '>=18'}
    cpu: [arm]
    os: [android]

  '@esbuild/android-x64@0.25.11':
    resolution: {integrity: sha512-Sgiab4xBjPU1QoPEIqS3Xx+R2lezu0LKIEcYe6pftr56PqPygbB7+szVnzoShbx64MUupqoE0KyRlN7gezbl8g==}
    engines: {node: '>=18'}
    cpu: [x64]
    os: [android]

  '@esbuild/android-x64@0.25.4':
    resolution: {integrity: sha512-TVhdVtQIFuVpIIR282btcGC2oGQoSfZfmBdTip2anCaVYcqWlZXGcdcKIUklfX2wj0JklNYgz39OBqh2cqXvcQ==}
    engines: {node: '>=18'}
    cpu: [x64]
    os: [android]

  '@esbuild/darwin-arm64@0.25.11':
    resolution: {integrity: sha512-VekY0PBCukppoQrycFxUqkCojnTQhdec0vevUL/EDOCnXd9LKWqD/bHwMPzigIJXPhC59Vd1WFIL57SKs2mg4w==}
    engines: {node: '>=18'}
    cpu: [arm64]
    os: [darwin]

  '@esbuild/darwin-arm64@0.25.4':
    resolution: {integrity: sha512-Y1giCfM4nlHDWEfSckMzeWNdQS31BQGs9/rouw6Ub91tkK79aIMTH3q9xHvzH8d0wDru5Ci0kWB8b3up/nl16g==}
    engines: {node: '>=18'}
    cpu: [arm64]
    os: [darwin]

  '@esbuild/darwin-x64@0.25.11':
    resolution: {integrity: sha512-+hfp3yfBalNEpTGp9loYgbknjR695HkqtY3d3/JjSRUyPg/xd6q+mQqIb5qdywnDxRZykIHs3axEqU6l1+oWEQ==}
    engines: {node: '>=18'}
    cpu: [x64]
    os: [darwin]

  '@esbuild/darwin-x64@0.25.4':
    resolution: {integrity: sha512-CJsry8ZGM5VFVeyUYB3cdKpd/H69PYez4eJh1W/t38vzutdjEjtP7hB6eLKBoOdxcAlCtEYHzQ/PJ/oU9I4u0A==}
    engines: {node: '>=18'}
    cpu: [x64]
    os: [darwin]

  '@esbuild/freebsd-arm64@0.25.11':
    resolution: {integrity: sha512-CmKjrnayyTJF2eVuO//uSjl/K3KsMIeYeyN7FyDBjsR3lnSJHaXlVoAK8DZa7lXWChbuOk7NjAc7ygAwrnPBhA==}
    engines: {node: '>=18'}
    cpu: [arm64]
    os: [freebsd]

  '@esbuild/freebsd-arm64@0.25.4':
    resolution: {integrity: sha512-yYq+39NlTRzU2XmoPW4l5Ifpl9fqSk0nAJYM/V/WUGPEFfek1epLHJIkTQM6bBs1swApjO5nWgvr843g6TjxuQ==}
    engines: {node: '>=18'}
    cpu: [arm64]
    os: [freebsd]

  '@esbuild/freebsd-x64@0.25.11':
    resolution: {integrity: sha512-Dyq+5oscTJvMaYPvW3x3FLpi2+gSZTCE/1ffdwuM6G1ARang/mb3jvjxs0mw6n3Lsw84ocfo9CrNMqc5lTfGOw==}
    engines: {node: '>=18'}
    cpu: [x64]
    os: [freebsd]

  '@esbuild/freebsd-x64@0.25.4':
    resolution: {integrity: sha512-0FgvOJ6UUMflsHSPLzdfDnnBBVoCDtBTVyn/MrWloUNvq/5SFmh13l3dvgRPkDihRxb77Y17MbqbCAa2strMQQ==}
    engines: {node: '>=18'}
    cpu: [x64]
    os: [freebsd]

  '@esbuild/linux-arm64@0.25.11':
    resolution: {integrity: sha512-Qr8AzcplUhGvdyUF08A1kHU3Vr2O88xxP0Tm8GcdVOUm25XYcMPp2YqSVHbLuXzYQMf9Bh/iKx7YPqECs6ffLA==}
    engines: {node: '>=18'}
    cpu: [arm64]
    os: [linux]

  '@esbuild/linux-arm64@0.25.4':
    resolution: {integrity: sha512-+89UsQTfXdmjIvZS6nUnOOLoXnkUTB9hR5QAeLrQdzOSWZvNSAXAtcRDHWtqAUtAmv7ZM1WPOOeSxDzzzMogiQ==}
    engines: {node: '>=18'}
    cpu: [arm64]
    os: [linux]

  '@esbuild/linux-arm@0.25.11':
    resolution: {integrity: sha512-TBMv6B4kCfrGJ8cUPo7vd6NECZH/8hPpBHHlYI3qzoYFvWu2AdTvZNuU/7hsbKWqu/COU7NIK12dHAAqBLLXgw==}
    engines: {node: '>=18'}
    cpu: [arm]
    os: [linux]

  '@esbuild/linux-arm@0.25.4':
    resolution: {integrity: sha512-kro4c0P85GMfFYqW4TWOpvmF8rFShbWGnrLqlzp4X1TNWjRY3JMYUfDCtOxPKOIY8B0WC8HN51hGP4I4hz4AaQ==}
    engines: {node: '>=18'}
    cpu: [arm]
    os: [linux]

  '@esbuild/linux-ia32@0.25.11':
    resolution: {integrity: sha512-TmnJg8BMGPehs5JKrCLqyWTVAvielc615jbkOirATQvWWB1NMXY77oLMzsUjRLa0+ngecEmDGqt5jiDC6bfvOw==}
    engines: {node: '>=18'}
    cpu: [ia32]
    os: [linux]

  '@esbuild/linux-ia32@0.25.4':
    resolution: {integrity: sha512-yTEjoapy8UP3rv8dB0ip3AfMpRbyhSN3+hY8mo/i4QXFeDxmiYbEKp3ZRjBKcOP862Ua4b1PDfwlvbuwY7hIGQ==}
    engines: {node: '>=18'}
    cpu: [ia32]
    os: [linux]

  '@esbuild/linux-loong64@0.25.11':
    resolution: {integrity: sha512-DIGXL2+gvDaXlaq8xruNXUJdT5tF+SBbJQKbWy/0J7OhU8gOHOzKmGIlfTTl6nHaCOoipxQbuJi7O++ldrxgMw==}
    engines: {node: '>=18'}
    cpu: [loong64]
    os: [linux]

  '@esbuild/linux-loong64@0.25.4':
    resolution: {integrity: sha512-NeqqYkrcGzFwi6CGRGNMOjWGGSYOpqwCjS9fvaUlX5s3zwOtn1qwg1s2iE2svBe4Q/YOG1q6875lcAoQK/F4VA==}
    engines: {node: '>=18'}
    cpu: [loong64]
    os: [linux]

  '@esbuild/linux-mips64el@0.25.11':
    resolution: {integrity: sha512-Osx1nALUJu4pU43o9OyjSCXokFkFbyzjXb6VhGIJZQ5JZi8ylCQ9/LFagolPsHtgw6himDSyb5ETSfmp4rpiKQ==}
    engines: {node: '>=18'}
    cpu: [mips64el]
    os: [linux]

  '@esbuild/linux-mips64el@0.25.4':
    resolution: {integrity: sha512-IcvTlF9dtLrfL/M8WgNI/qJYBENP3ekgsHbYUIzEzq5XJzzVEV/fXY9WFPfEEXmu3ck2qJP8LG/p3Q8f7Zc2Xg==}
    engines: {node: '>=18'}
    cpu: [mips64el]
    os: [linux]

  '@esbuild/linux-ppc64@0.25.11':
    resolution: {integrity: sha512-nbLFgsQQEsBa8XSgSTSlrnBSrpoWh7ioFDUmwo158gIm5NNP+17IYmNWzaIzWmgCxq56vfr34xGkOcZ7jX6CPw==}
    engines: {node: '>=18'}
    cpu: [ppc64]
    os: [linux]

  '@esbuild/linux-ppc64@0.25.4':
    resolution: {integrity: sha512-HOy0aLTJTVtoTeGZh4HSXaO6M95qu4k5lJcH4gxv56iaycfz1S8GO/5Jh6X4Y1YiI0h7cRyLi+HixMR+88swag==}
    engines: {node: '>=18'}
    cpu: [ppc64]
    os: [linux]

  '@esbuild/linux-riscv64@0.25.11':
    resolution: {integrity: sha512-HfyAmqZi9uBAbgKYP1yGuI7tSREXwIb438q0nqvlpxAOs3XnZ8RsisRfmVsgV486NdjD7Mw2UrFSw51lzUk1ww==}
    engines: {node: '>=18'}
    cpu: [riscv64]
    os: [linux]

  '@esbuild/linux-riscv64@0.25.4':
    resolution: {integrity: sha512-i8JUDAufpz9jOzo4yIShCTcXzS07vEgWzyX3NH2G7LEFVgrLEhjwL3ajFE4fZI3I4ZgiM7JH3GQ7ReObROvSUA==}
    engines: {node: '>=18'}
    cpu: [riscv64]
    os: [linux]

  '@esbuild/linux-s390x@0.25.11':
    resolution: {integrity: sha512-HjLqVgSSYnVXRisyfmzsH6mXqyvj0SA7pG5g+9W7ESgwA70AXYNpfKBqh1KbTxmQVaYxpzA/SvlB9oclGPbApw==}
    engines: {node: '>=18'}
    cpu: [s390x]
    os: [linux]

  '@esbuild/linux-s390x@0.25.4':
    resolution: {integrity: sha512-jFnu+6UbLlzIjPQpWCNh5QtrcNfMLjgIavnwPQAfoGx4q17ocOU9MsQ2QVvFxwQoWpZT8DvTLooTvmOQXkO51g==}
    engines: {node: '>=18'}
    cpu: [s390x]
    os: [linux]

  '@esbuild/linux-x64@0.25.11':
    resolution: {integrity: sha512-HSFAT4+WYjIhrHxKBwGmOOSpphjYkcswF449j6EjsjbinTZbp8PJtjsVK1XFJStdzXdy/jaddAep2FGY+wyFAQ==}
    engines: {node: '>=18'}
    cpu: [x64]
    os: [linux]

  '@esbuild/linux-x64@0.25.4':
    resolution: {integrity: sha512-6e0cvXwzOnVWJHq+mskP8DNSrKBr1bULBvnFLpc1KY+d+irZSgZ02TGse5FsafKS5jg2e4pbvK6TPXaF/A6+CA==}
    engines: {node: '>=18'}
    cpu: [x64]
    os: [linux]

  '@esbuild/netbsd-arm64@0.25.11':
    resolution: {integrity: sha512-hr9Oxj1Fa4r04dNpWr3P8QKVVsjQhqrMSUzZzf+LZcYjZNqhA3IAfPQdEh1FLVUJSiu6sgAwp3OmwBfbFgG2Xg==}
    engines: {node: '>=18'}
    cpu: [arm64]
    os: [netbsd]

  '@esbuild/netbsd-arm64@0.25.4':
    resolution: {integrity: sha512-vUnkBYxZW4hL/ie91hSqaSNjulOnYXE1VSLusnvHg2u3jewJBz3YzB9+oCw8DABeVqZGg94t9tyZFoHma8gWZQ==}
    engines: {node: '>=18'}
    cpu: [arm64]
    os: [netbsd]

  '@esbuild/netbsd-x64@0.25.11':
    resolution: {integrity: sha512-u7tKA+qbzBydyj0vgpu+5h5AeudxOAGncb8N6C9Kh1N4n7wU1Xw1JDApsRjpShRpXRQlJLb9wY28ELpwdPcZ7A==}
    engines: {node: '>=18'}
    cpu: [x64]
    os: [netbsd]

  '@esbuild/netbsd-x64@0.25.4':
    resolution: {integrity: sha512-XAg8pIQn5CzhOB8odIcAm42QsOfa98SBeKUdo4xa8OvX8LbMZqEtgeWE9P/Wxt7MlG2QqvjGths+nq48TrUiKw==}
    engines: {node: '>=18'}
    cpu: [x64]
    os: [netbsd]

  '@esbuild/openbsd-arm64@0.25.11':
    resolution: {integrity: sha512-Qq6YHhayieor3DxFOoYM1q0q1uMFYb7cSpLD2qzDSvK1NAvqFi8Xgivv0cFC6J+hWVw2teCYltyy9/m/14ryHg==}
    engines: {node: '>=18'}
    cpu: [arm64]
    os: [openbsd]

  '@esbuild/openbsd-arm64@0.25.4':
    resolution: {integrity: sha512-Ct2WcFEANlFDtp1nVAXSNBPDxyU+j7+tId//iHXU2f/lN5AmO4zLyhDcpR5Cz1r08mVxzt3Jpyt4PmXQ1O6+7A==}
    engines: {node: '>=18'}
    cpu: [arm64]
    os: [openbsd]

  '@esbuild/openbsd-x64@0.25.11':
    resolution: {integrity: sha512-CN+7c++kkbrckTOz5hrehxWN7uIhFFlmS/hqziSFVWpAzpWrQoAG4chH+nN3Be+Kzv/uuo7zhX716x3Sn2Jduw==}
    engines: {node: '>=18'}
    cpu: [x64]
    os: [openbsd]

  '@esbuild/openbsd-x64@0.25.4':
    resolution: {integrity: sha512-xAGGhyOQ9Otm1Xu8NT1ifGLnA6M3sJxZ6ixylb+vIUVzvvd6GOALpwQrYrtlPouMqd/vSbgehz6HaVk4+7Afhw==}
    engines: {node: '>=18'}
    cpu: [x64]
    os: [openbsd]

  '@esbuild/openharmony-arm64@0.25.11':
    resolution: {integrity: sha512-rOREuNIQgaiR+9QuNkbkxubbp8MSO9rONmwP5nKncnWJ9v5jQ4JxFnLu4zDSRPf3x4u+2VN4pM4RdyIzDty/wQ==}
    engines: {node: '>=18'}
    cpu: [arm64]
    os: [openharmony]

  '@esbuild/sunos-x64@0.25.11':
    resolution: {integrity: sha512-nq2xdYaWxyg9DcIyXkZhcYulC6pQ2FuCgem3LI92IwMgIZ69KHeY8T4Y88pcwoLIjbed8n36CyKoYRDygNSGhA==}
    engines: {node: '>=18'}
    cpu: [x64]
    os: [sunos]

  '@esbuild/sunos-x64@0.25.4':
    resolution: {integrity: sha512-Mw+tzy4pp6wZEK0+Lwr76pWLjrtjmJyUB23tHKqEDP74R3q95luY/bXqXZeYl4NYlvwOqoRKlInQialgCKy67Q==}
    engines: {node: '>=18'}
    cpu: [x64]
    os: [sunos]

  '@esbuild/win32-arm64@0.25.11':
    resolution: {integrity: sha512-3XxECOWJq1qMZ3MN8srCJ/QfoLpL+VaxD/WfNRm1O3B4+AZ/BnLVgFbUV3eiRYDMXetciH16dwPbbHqwe1uU0Q==}
    engines: {node: '>=18'}
    cpu: [arm64]
    os: [win32]

  '@esbuild/win32-arm64@0.25.4':
    resolution: {integrity: sha512-AVUP428VQTSddguz9dO9ngb+E5aScyg7nOeJDrF1HPYu555gmza3bDGMPhmVXL8svDSoqPCsCPjb265yG/kLKQ==}
    engines: {node: '>=18'}
    cpu: [arm64]
    os: [win32]

  '@esbuild/win32-ia32@0.25.11':
    resolution: {integrity: sha512-3ukss6gb9XZ8TlRyJlgLn17ecsK4NSQTmdIXRASVsiS2sQ6zPPZklNJT5GR5tE/MUarymmy8kCEf5xPCNCqVOA==}
    engines: {node: '>=18'}
    cpu: [ia32]
    os: [win32]

  '@esbuild/win32-ia32@0.25.4':
    resolution: {integrity: sha512-i1sW+1i+oWvQzSgfRcxxG2k4I9n3O9NRqy8U+uugaT2Dy7kLO9Y7wI72haOahxceMX8hZAzgGou1FhndRldxRg==}
    engines: {node: '>=18'}
    cpu: [ia32]
    os: [win32]

  '@esbuild/win32-x64@0.25.11':
    resolution: {integrity: sha512-D7Hpz6A2L4hzsRpPaCYkQnGOotdUpDzSGRIv9I+1ITdHROSFUWW95ZPZWQmGka1Fg7W3zFJowyn9WGwMJ0+KPA==}
    engines: {node: '>=18'}
    cpu: [x64]
    os: [win32]

  '@esbuild/win32-x64@0.25.4':
    resolution: {integrity: sha512-nOT2vZNw6hJ+z43oP1SPea/G/6AbN6X+bGNhNuq8NtRHy4wsMhw765IKLNmnjek7GvjWBYQ8Q5VBoYTFg9y1UQ==}
    engines: {node: '>=18'}
    cpu: [x64]
    os: [win32]

  '@floating-ui/core@1.7.3':
    resolution: {integrity: sha512-sGnvb5dmrJaKEZ+LDIpguvdX3bDlEllmv4/ClQ9awcmCZrlx5jQyyMWFM5kBI+EyNOCDDiKk8il0zeuX3Zlg/w==}

  '@floating-ui/dom@1.7.4':
    resolution: {integrity: sha512-OOchDgh4F2CchOX94cRVqhvy7b3AFb+/rQXyswmzmGakRfkMgoWVjfnLWkRirfLEfuD4ysVW16eXzwt3jHIzKA==}

  '@floating-ui/react-dom@2.1.6':
    resolution: {integrity: sha512-4JX6rEatQEvlmgU80wZyq9RT96HZJa88q8hp0pBd+LrczeDI4o6uA2M+uvxngVHo4Ihr8uibXxH6+70zhAFrVw==}
    peerDependencies:
      react: '>=16.8.0'
      react-dom: '>=16.8.0'

  '@floating-ui/utils@0.2.10':
    resolution: {integrity: sha512-aGTxbpbg8/b5JfU1HXSrbH3wXZuLPJcNEcZQFMxLs3oSzgtVu6nFPkbbGGUvBcUjKV2YyB9Wxxabo+HEH9tcRQ==}

  '@hookform/resolvers@5.2.2':
    resolution: {integrity: sha512-A/IxlMLShx3KjV/HeTcTfaMxdwy690+L/ZADoeaTltLx+CVuzkeVIPuybK3jrRfw7YZnmdKsVVHAlEPIAEUNlA==}
    peerDependencies:
      react-hook-form: ^7.55.0

  '@isaacs/fs-minipass@4.0.1':
    resolution: {integrity: sha512-wgm9Ehl2jpeqP3zw/7mo3kRHFp5MEDhqAdwy1fTGkHAwnkGOVsgpvQhL8B5n1qlb01jV3n/bI0ZfZp5lWA1k4w==}
    engines: {node: '>=18.0.0'}

  '@jridgewell/gen-mapping@0.3.13':
    resolution: {integrity: sha512-2kkt/7niJ6MgEPxF0bYdQ6etZaA+fQvDcLKckhy1yIQOzaoKjBBjSj63/aLVjYE3qhRt5dvM+uUyfCg6UKCBbA==}

  '@jridgewell/remapping@2.3.5':
    resolution: {integrity: sha512-LI9u/+laYG4Ds1TDKSJW2YPrIlcVYOwi2fUC6xB43lueCjgxV4lffOCZCtYFiH6TNOX+tQKXx97T4IKHbhyHEQ==}

  '@jridgewell/resolve-uri@3.1.2':
    resolution: {integrity: sha512-bRISgCIjP20/tbWSPWMEi54QVPRZExkuD9lJL+UIxUKtwVJA8wW1Trb1jMs1RFXo1CBTNZ/5hpC9QvmKWdopKw==}
    engines: {node: '>=6.0.0'}

  '@jridgewell/sourcemap-codec@1.5.5':
    resolution: {integrity: sha512-cYQ9310grqxueWbl+WuIUIaiUaDcj7WOq5fVhEljNVgRfOUhY9fy2zTvfoqWsnebh8Sl70VScFbICvJnLKB0Og==}

  '@jridgewell/trace-mapping@0.3.31':
    resolution: {integrity: sha512-zzNR+SdQSDJzc8joaeP8QQoCQr8NuYx2dIIytl1QeBEZHJ9uW6hebsrYgbz8hJwUQao3TWCMtmfV8Nu1twOLAw==}

  '@kurkle/color@0.3.4':
    resolution: {integrity: sha512-M5UknZPHRu3DEDWoipU6sE8PdkZ6Z/S+v4dD+Ke8IaNlpdSQah50lz1KtcFBa2vsdOnwbbnxJwVM4wty6udA5w==}

  '@mediapipe/tasks-vision@0.10.17':
    resolution: {integrity: sha512-CZWV/q6TTe8ta61cZXjfnnHsfWIdFhms03M9T7Cnd5y2mdpylJM0rF1qRq+wsQVRMLz1OYPVEBU9ph2Bx8cxrg==}

  '@monogrid/gainmap-js@3.1.0':
    resolution: {integrity: sha512-Obb0/gEd/HReTlg8ttaYk+0m62gQJmCblMOjHSMHRrBP2zdfKMHLCRbh/6ex9fSUJMKdjjIEiohwkbGD3wj2Nw==}
    peerDependencies:
      three: '>= 0.159.0'

  '@radix-ui/number@1.1.1':
    resolution: {integrity: sha512-MkKCwxlXTgz6CFoJx3pCwn07GKp36+aZyu/u2Ln2VrA5DcdyCZkASEDBTd8x5whTQQL5CiYf4prXKLcgQdv29g==}

  '@radix-ui/primitive@1.1.3':
    resolution: {integrity: sha512-JTF99U/6XIjCBo0wqkU5sK10glYe27MRRsfwoiq5zzOEZLHU3A3KCMa5X/azekYRCJ0HlwI0crAXS/5dEHTzDg==}

  '@radix-ui/react-accordion@1.2.12':
    resolution: {integrity: sha512-T4nygeh9YE9dLRPhAHSeOZi7HBXo+0kYIPJXayZfvWOWA0+n3dESrZbjfDPUABkUNym6Hd+f2IR113To8D2GPA==}
    peerDependencies:
      '@types/react': '*'
      '@types/react-dom': '*'
      react: ^16.8 || ^17.0 || ^18.0 || ^19.0 || ^19.0.0-rc
      react-dom: ^16.8 || ^17.0 || ^18.0 || ^19.0 || ^19.0.0-rc
    peerDependenciesMeta:
      '@types/react':
        optional: true
      '@types/react-dom':
        optional: true

  '@radix-ui/react-alert-dialog@1.1.15':
    resolution: {integrity: sha512-oTVLkEw5GpdRe29BqJ0LSDFWI3qu0vR1M0mUkOQWDIUnY/QIkLpgDMWuKxP94c2NAC2LGcgVhG1ImF3jkZ5wXw==}
    peerDependencies:
      '@types/react': '*'
      '@types/react-dom': '*'
      react: ^16.8 || ^17.0 || ^18.0 || ^19.0 || ^19.0.0-rc
      react-dom: ^16.8 || ^17.0 || ^18.0 || ^19.0 || ^19.0.0-rc
    peerDependenciesMeta:
      '@types/react':
        optional: true
      '@types/react-dom':
        optional: true

  '@radix-ui/react-arrow@1.1.7':
    resolution: {integrity: sha512-F+M1tLhO+mlQaOWspE8Wstg+z6PwxwRd8oQ8IXceWz92kfAmalTRf0EjrouQeo7QssEPfCn05B4Ihs1K9WQ/7w==}
    peerDependencies:
      '@types/react': '*'
      '@types/react-dom': '*'
      react: ^16.8 || ^17.0 || ^18.0 || ^19.0 || ^19.0.0-rc
      react-dom: ^16.8 || ^17.0 || ^18.0 || ^19.0 || ^19.0.0-rc
    peerDependenciesMeta:
      '@types/react':
        optional: true
      '@types/react-dom':
        optional: true

  '@radix-ui/react-aspect-ratio@1.1.7':
    resolution: {integrity: sha512-Yq6lvO9HQyPwev1onK1daHCHqXVLzPhSVjmsNjCa2Zcxy2f7uJD2itDtxknv6FzAKCwD1qQkeVDmX/cev13n/g==}
    peerDependencies:
      '@types/react': '*'
      '@types/react-dom': '*'
      react: ^16.8 || ^17.0 || ^18.0 || ^19.0 || ^19.0.0-rc
      react-dom: ^16.8 || ^17.0 || ^18.0 || ^19.0 || ^19.0.0-rc
    peerDependenciesMeta:
      '@types/react':
        optional: true
      '@types/react-dom':
        optional: true

  '@radix-ui/react-avatar@1.1.10':
    resolution: {integrity: sha512-V8piFfWapM5OmNCXTzVQY+E1rDa53zY+MQ4Y7356v4fFz6vqCyUtIz2rUD44ZEdwg78/jKmMJHj07+C/Z/rcog==}
    peerDependencies:
      '@types/react': '*'
      '@types/react-dom': '*'
      react: ^16.8 || ^17.0 || ^18.0 || ^19.0 || ^19.0.0-rc
      react-dom: ^16.8 || ^17.0 || ^18.0 || ^19.0 || ^19.0.0-rc
    peerDependenciesMeta:
      '@types/react':
        optional: true
      '@types/react-dom':
        optional: true

  '@radix-ui/react-checkbox@1.3.3':
    resolution: {integrity: sha512-wBbpv+NQftHDdG86Qc0pIyXk5IR3tM8Vd0nWLKDcX8nNn4nXFOFwsKuqw2okA/1D/mpaAkmuyndrPJTYDNZtFw==}
    peerDependencies:
      '@types/react': '*'
      '@types/react-dom': '*'
      react: ^16.8 || ^17.0 || ^18.0 || ^19.0 || ^19.0.0-rc
      react-dom: ^16.8 || ^17.0 || ^18.0 || ^19.0 || ^19.0.0-rc
    peerDependenciesMeta:
      '@types/react':
        optional: true
      '@types/react-dom':
        optional: true

  '@radix-ui/react-collapsible@1.1.12':
    resolution: {integrity: sha512-Uu+mSh4agx2ib1uIGPP4/CKNULyajb3p92LsVXmH2EHVMTfZWpll88XJ0j4W0z3f8NK1eYl1+Mf/szHPmcHzyA==}
    peerDependencies:
      '@types/react': '*'
      '@types/react-dom': '*'
      react: ^16.8 || ^17.0 || ^18.0 || ^19.0 || ^19.0.0-rc
      react-dom: ^16.8 || ^17.0 || ^18.0 || ^19.0 || ^19.0.0-rc
    peerDependenciesMeta:
      '@types/react':
        optional: true
      '@types/react-dom':
        optional: true

  '@radix-ui/react-collection@1.1.7':
    resolution: {integrity: sha512-Fh9rGN0MoI4ZFUNyfFVNU4y9LUz93u9/0K+yLgA2bwRojxM8JU1DyvvMBabnZPBgMWREAJvU2jjVzq+LrFUglw==}
    peerDependencies:
      '@types/react': '*'
      '@types/react-dom': '*'
      react: ^16.8 || ^17.0 || ^18.0 || ^19.0 || ^19.0.0-rc
      react-dom: ^16.8 || ^17.0 || ^18.0 || ^19.0 || ^19.0.0-rc
    peerDependenciesMeta:
      '@types/react':
        optional: true
      '@types/react-dom':
        optional: true

  '@radix-ui/react-compose-refs@1.1.2':
    resolution: {integrity: sha512-z4eqJvfiNnFMHIIvXP3CY57y2WJs5g2v3X0zm9mEJkrkNv4rDxu+sg9Jh8EkXyeqBkB7SOcboo9dMVqhyrACIg==}
    peerDependencies:
      '@types/react': '*'
      react: ^16.8 || ^17.0 || ^18.0 || ^19.0 || ^19.0.0-rc
    peerDependenciesMeta:
      '@types/react':
        optional: true

  '@radix-ui/react-context-menu@2.2.16':
    resolution: {integrity: sha512-O8morBEW+HsVG28gYDZPTrT9UUovQUlJue5YO836tiTJhuIWBm/zQHc7j388sHWtdH/xUZurK9olD2+pcqx5ww==}
    peerDependencies:
      '@types/react': '*'
      '@types/react-dom': '*'
      react: ^16.8 || ^17.0 || ^18.0 || ^19.0 || ^19.0.0-rc
      react-dom: ^16.8 || ^17.0 || ^18.0 || ^19.0 || ^19.0.0-rc
    peerDependenciesMeta:
      '@types/react':
        optional: true
      '@types/react-dom':
        optional: true

  '@radix-ui/react-context@1.1.2':
    resolution: {integrity: sha512-jCi/QKUM2r1Ju5a3J64TH2A5SpKAgh0LpknyqdQ4m6DCV0xJ2HG1xARRwNGPQfi1SLdLWZ1OJz6F4OMBBNiGJA==}
    peerDependencies:
      '@types/react': '*'
      react: ^16.8 || ^17.0 || ^18.0 || ^19.0 || ^19.0.0-rc
    peerDependenciesMeta:
      '@types/react':
        optional: true

  '@radix-ui/react-dialog@1.1.15':
    resolution: {integrity: sha512-TCglVRtzlffRNxRMEyR36DGBLJpeusFcgMVD9PZEzAKnUs1lKCgX5u9BmC2Yg+LL9MgZDugFFs1Vl+Jp4t/PGw==}
    peerDependencies:
      '@types/react': '*'
      '@types/react-dom': '*'
      react: ^16.8 || ^17.0 || ^18.0 || ^19.0 || ^19.0.0-rc
      react-dom: ^16.8 || ^17.0 || ^18.0 || ^19.0 || ^19.0.0-rc
    peerDependenciesMeta:
      '@types/react':
        optional: true
      '@types/react-dom':
        optional: true

  '@radix-ui/react-direction@1.1.1':
    resolution: {integrity: sha512-1UEWRX6jnOA2y4H5WczZ44gOOjTEmlqv1uNW4GAJEO5+bauCBhv8snY65Iw5/VOS/ghKN9gr2KjnLKxrsvoMVw==}
    peerDependencies:
      '@types/react': '*'
      react: ^16.8 || ^17.0 || ^18.0 || ^19.0 || ^19.0.0-rc
    peerDependenciesMeta:
      '@types/react':
        optional: true

  '@radix-ui/react-dismissable-layer@1.1.11':
    resolution: {integrity: sha512-Nqcp+t5cTB8BinFkZgXiMJniQH0PsUt2k51FUhbdfeKvc4ACcG2uQniY/8+h1Yv6Kza4Q7lD7PQV0z0oicE0Mg==}
    peerDependencies:
      '@types/react': '*'
      '@types/react-dom': '*'
      react: ^16.8 || ^17.0 || ^18.0 || ^19.0 || ^19.0.0-rc
      react-dom: ^16.8 || ^17.0 || ^18.0 || ^19.0 || ^19.0.0-rc
    peerDependenciesMeta:
      '@types/react':
        optional: true
      '@types/react-dom':
        optional: true

  '@radix-ui/react-dropdown-menu@2.1.16':
    resolution: {integrity: sha512-1PLGQEynI/3OX/ftV54COn+3Sud/Mn8vALg2rWnBLnRaGtJDduNW/22XjlGgPdpcIbiQxjKtb7BkcjP00nqfJw==}
    peerDependencies:
      '@types/react': '*'
      '@types/react-dom': '*'
      react: ^16.8 || ^17.0 || ^18.0 || ^19.0 || ^19.0.0-rc
      react-dom: ^16.8 || ^17.0 || ^18.0 || ^19.0 || ^19.0.0-rc
    peerDependenciesMeta:
      '@types/react':
        optional: true
      '@types/react-dom':
        optional: true

  '@radix-ui/react-focus-guards@1.1.3':
    resolution: {integrity: sha512-0rFg/Rj2Q62NCm62jZw0QX7a3sz6QCQU0LpZdNrJX8byRGaGVTqbrW9jAoIAHyMQqsNpeZ81YgSizOt5WXq0Pw==}
    peerDependencies:
      '@types/react': '*'
      react: ^16.8 || ^17.0 || ^18.0 || ^19.0 || ^19.0.0-rc
    peerDependenciesMeta:
      '@types/react':
        optional: true

  '@radix-ui/react-focus-scope@1.1.7':
    resolution: {integrity: sha512-t2ODlkXBQyn7jkl6TNaw/MtVEVvIGelJDCG41Okq/KwUsJBwQ4XVZsHAVUkK4mBv3ewiAS3PGuUWuY2BoK4ZUw==}
    peerDependencies:
      '@types/react': '*'
      '@types/react-dom': '*'
      react: ^16.8 || ^17.0 || ^18.0 || ^19.0 || ^19.0.0-rc
      react-dom: ^16.8 || ^17.0 || ^18.0 || ^19.0 || ^19.0.0-rc
    peerDependenciesMeta:
      '@types/react':
        optional: true
      '@types/react-dom':
        optional: true

  '@radix-ui/react-hover-card@1.1.15':
    resolution: {integrity: sha512-qgTkjNT1CfKMoP0rcasmlH2r1DAiYicWsDsufxl940sT2wHNEWWv6FMWIQXWhVdmC1d/HYfbhQx60KYyAtKxjg==}
    peerDependencies:
      '@types/react': '*'
      '@types/react-dom': '*'
      react: ^16.8 || ^17.0 || ^18.0 || ^19.0 || ^19.0.0-rc
      react-dom: ^16.8 || ^17.0 || ^18.0 || ^19.0 || ^19.0.0-rc
    peerDependenciesMeta:
      '@types/react':
        optional: true
      '@types/react-dom':
        optional: true

  '@radix-ui/react-id@1.1.1':
    resolution: {integrity: sha512-kGkGegYIdQsOb4XjsfM97rXsiHaBwco+hFI66oO4s9LU+PLAC5oJ7khdOVFxkhsmlbpUqDAvXw11CluXP+jkHg==}
    peerDependencies:
      '@types/react': '*'
      react: ^16.8 || ^17.0 || ^18.0 || ^19.0 || ^19.0.0-rc
    peerDependenciesMeta:
      '@types/react':
        optional: true

  '@radix-ui/react-label@2.1.7':
    resolution: {integrity: sha512-YT1GqPSL8kJn20djelMX7/cTRp/Y9w5IZHvfxQTVHrOqa2yMl7i/UfMqKRU5V7mEyKTrUVgJXhNQPVCG8PBLoQ==}
    peerDependencies:
      '@types/react': '*'
      '@types/react-dom': '*'
      react: ^16.8 || ^17.0 || ^18.0 || ^19.0 || ^19.0.0-rc
      react-dom: ^16.8 || ^17.0 || ^18.0 || ^19.0 || ^19.0.0-rc
    peerDependenciesMeta:
      '@types/react':
        optional: true
      '@types/react-dom':
        optional: true

  '@radix-ui/react-menu@2.1.16':
    resolution: {integrity: sha512-72F2T+PLlphrqLcAotYPp0uJMr5SjP5SL01wfEspJbru5Zs5vQaSHb4VB3ZMJPimgHHCHG7gMOeOB9H3Hdmtxg==}
    peerDependencies:
      '@types/react': '*'
      '@types/react-dom': '*'
      react: ^16.8 || ^17.0 || ^18.0 || ^19.0 || ^19.0.0-rc
      react-dom: ^16.8 || ^17.0 || ^18.0 || ^19.0 || ^19.0.0-rc
    peerDependenciesMeta:
      '@types/react':
        optional: true
      '@types/react-dom':
        optional: true

  '@radix-ui/react-menubar@1.1.16':
    resolution: {integrity: sha512-EB1FktTz5xRRi2Er974AUQZWg2yVBb1yjip38/lgwtCVRd3a+maUoGHN/xs9Yv8SY8QwbSEb+YrxGadVWbEutA==}
    peerDependencies:
      '@types/react': '*'
      '@types/react-dom': '*'
      react: ^16.8 || ^17.0 || ^18.0 || ^19.0 || ^19.0.0-rc
      react-dom: ^16.8 || ^17.0 || ^18.0 || ^19.0 || ^19.0.0-rc
    peerDependenciesMeta:
      '@types/react':
        optional: true
      '@types/react-dom':
        optional: true

  '@radix-ui/react-navigation-menu@1.2.14':
    resolution: {integrity: sha512-YB9mTFQvCOAQMHU+C/jVl96WmuWeltyUEpRJJky51huhds5W2FQr1J8D/16sQlf0ozxkPK8uF3niQMdUwZPv5w==}
    peerDependencies:
      '@types/react': '*'
      '@types/react-dom': '*'
      react: ^16.8 || ^17.0 || ^18.0 || ^19.0 || ^19.0.0-rc
      react-dom: ^16.8 || ^17.0 || ^18.0 || ^19.0 || ^19.0.0-rc
    peerDependenciesMeta:
      '@types/react':
        optional: true
      '@types/react-dom':
        optional: true

  '@radix-ui/react-popover@1.1.15':
    resolution: {integrity: sha512-kr0X2+6Yy/vJzLYJUPCZEc8SfQcf+1COFoAqauJm74umQhta9M7lNJHP7QQS3vkvcGLQUbWpMzwrXYwrYztHKA==}
    peerDependencies:
      '@types/react': '*'
      '@types/react-dom': '*'
      react: ^16.8 || ^17.0 || ^18.0 || ^19.0 || ^19.0.0-rc
      react-dom: ^16.8 || ^17.0 || ^18.0 || ^19.0 || ^19.0.0-rc
    peerDependenciesMeta:
      '@types/react':
        optional: true
      '@types/react-dom':
        optional: true

  '@radix-ui/react-popper@1.2.8':
    resolution: {integrity: sha512-0NJQ4LFFUuWkE7Oxf0htBKS6zLkkjBH+hM1uk7Ng705ReR8m/uelduy1DBo0PyBXPKVnBA6YBlU94MBGXrSBCw==}
    peerDependencies:
      '@types/react': '*'
      '@types/react-dom': '*'
      react: ^16.8 || ^17.0 || ^18.0 || ^19.0 || ^19.0.0-rc
      react-dom: ^16.8 || ^17.0 || ^18.0 || ^19.0 || ^19.0.0-rc
    peerDependenciesMeta:
      '@types/react':
        optional: true
      '@types/react-dom':
        optional: true

  '@radix-ui/react-portal@1.1.9':
    resolution: {integrity: sha512-bpIxvq03if6UNwXZ+HTK71JLh4APvnXntDc6XOX8UVq4XQOVl7lwok0AvIl+b8zgCw3fSaVTZMpAPPagXbKmHQ==}
    peerDependencies:
      '@types/react': '*'
      '@types/react-dom': '*'
      react: ^16.8 || ^17.0 || ^18.0 || ^19.0 || ^19.0.0-rc
      react-dom: ^16.8 || ^17.0 || ^18.0 || ^19.0 || ^19.0.0-rc
    peerDependenciesMeta:
      '@types/react':
        optional: true
      '@types/react-dom':
        optional: true

  '@radix-ui/react-presence@1.1.5':
    resolution: {integrity: sha512-/jfEwNDdQVBCNvjkGit4h6pMOzq8bHkopq458dPt2lMjx+eBQUohZNG9A7DtO/O5ukSbxuaNGXMjHicgwy6rQQ==}
    peerDependencies:
      '@types/react': '*'
      '@types/react-dom': '*'
      react: ^16.8 || ^17.0 || ^18.0 || ^19.0 || ^19.0.0-rc
      react-dom: ^16.8 || ^17.0 || ^18.0 || ^19.0 || ^19.0.0-rc
    peerDependenciesMeta:
      '@types/react':
        optional: true
      '@types/react-dom':
        optional: true

  '@radix-ui/react-primitive@2.1.3':
    resolution: {integrity: sha512-m9gTwRkhy2lvCPe6QJp4d3G1TYEUHn/FzJUtq9MjH46an1wJU+GdoGC5VLof8RX8Ft/DlpshApkhswDLZzHIcQ==}
    peerDependencies:
      '@types/react': '*'
      '@types/react-dom': '*'
      react: ^16.8 || ^17.0 || ^18.0 || ^19.0 || ^19.0.0-rc
      react-dom: ^16.8 || ^17.0 || ^18.0 || ^19.0 || ^19.0.0-rc
    peerDependenciesMeta:
      '@types/react':
        optional: true
      '@types/react-dom':
        optional: true

  '@radix-ui/react-progress@1.1.7':
    resolution: {integrity: sha512-vPdg/tF6YC/ynuBIJlk1mm7Le0VgW6ub6J2UWnTQ7/D23KXcPI1qy+0vBkgKgd38RCMJavBXpB83HPNFMTb0Fg==}
    peerDependencies:
      '@types/react': '*'
      '@types/react-dom': '*'
      react: ^16.8 || ^17.0 || ^18.0 || ^19.0 || ^19.0.0-rc
      react-dom: ^16.8 || ^17.0 || ^18.0 || ^19.0 || ^19.0.0-rc
    peerDependenciesMeta:
      '@types/react':
        optional: true
      '@types/react-dom':
        optional: true

  '@radix-ui/react-radio-group@1.3.8':
    resolution: {integrity: sha512-VBKYIYImA5zsxACdisNQ3BjCBfmbGH3kQlnFVqlWU4tXwjy7cGX8ta80BcrO+WJXIn5iBylEH3K6ZTlee//lgQ==}
    peerDependencies:
      '@types/react': '*'
      '@types/react-dom': '*'
      react: ^16.8 || ^17.0 || ^18.0 || ^19.0 || ^19.0.0-rc
      react-dom: ^16.8 || ^17.0 || ^18.0 || ^19.0 || ^19.0.0-rc
    peerDependenciesMeta:
      '@types/react':
        optional: true
      '@types/react-dom':
        optional: true

  '@radix-ui/react-roving-focus@1.1.11':
    resolution: {integrity: sha512-7A6S9jSgm/S+7MdtNDSb+IU859vQqJ/QAtcYQcfFC6W8RS4IxIZDldLR0xqCFZ6DCyrQLjLPsxtTNch5jVA4lA==}
    peerDependencies:
      '@types/react': '*'
      '@types/react-dom': '*'
      react: ^16.8 || ^17.0 || ^18.0 || ^19.0 || ^19.0.0-rc
      react-dom: ^16.8 || ^17.0 || ^18.0 || ^19.0 || ^19.0.0-rc
    peerDependenciesMeta:
      '@types/react':
        optional: true
      '@types/react-dom':
        optional: true

  '@radix-ui/react-scroll-area@1.2.10':
    resolution: {integrity: sha512-tAXIa1g3sM5CGpVT0uIbUx/U3Gs5N8T52IICuCtObaos1S8fzsrPXG5WObkQN3S6NVl6wKgPhAIiBGbWnvc97A==}
    peerDependencies:
      '@types/react': '*'
      '@types/react-dom': '*'
      react: ^16.8 || ^17.0 || ^18.0 || ^19.0 || ^19.0.0-rc
      react-dom: ^16.8 || ^17.0 || ^18.0 || ^19.0 || ^19.0.0-rc
    peerDependenciesMeta:
      '@types/react':
        optional: true
      '@types/react-dom':
        optional: true

  '@radix-ui/react-select@2.2.6':
    resolution: {integrity: sha512-I30RydO+bnn2PQztvo25tswPH+wFBjehVGtmagkU78yMdwTwVf12wnAOF+AeP8S2N8xD+5UPbGhkUfPyvT+mwQ==}
    peerDependencies:
      '@types/react': '*'
      '@types/react-dom': '*'
      react: ^16.8 || ^17.0 || ^18.0 || ^19.0 || ^19.0.0-rc
      react-dom: ^16.8 || ^17.0 || ^18.0 || ^19.0 || ^19.0.0-rc
    peerDependenciesMeta:
      '@types/react':
        optional: true
      '@types/react-dom':
        optional: true

  '@radix-ui/react-separator@1.1.7':
    resolution: {integrity: sha512-0HEb8R9E8A+jZjvmFCy/J4xhbXy3TV+9XSnGJ3KvTtjlIUy/YQ/p6UYZvi7YbeoeXdyU9+Y3scizK6hkY37baA==}
    peerDependencies:
      '@types/react': '*'
      '@types/react-dom': '*'
      react: ^16.8 || ^17.0 || ^18.0 || ^19.0 || ^19.0.0-rc
      react-dom: ^16.8 || ^17.0 || ^18.0 || ^19.0 || ^19.0.0-rc
    peerDependenciesMeta:
      '@types/react':
        optional: true
      '@types/react-dom':
        optional: true

  '@radix-ui/react-slider@1.3.6':
    resolution: {integrity: sha512-JPYb1GuM1bxfjMRlNLE+BcmBC8onfCi60Blk7OBqi2MLTFdS+8401U4uFjnwkOr49BLmXxLC6JHkvAsx5OJvHw==}
    peerDependencies:
      '@types/react': '*'
      '@types/react-dom': '*'
      react: ^16.8 || ^17.0 || ^18.0 || ^19.0 || ^19.0.0-rc
      react-dom: ^16.8 || ^17.0 || ^18.0 || ^19.0 || ^19.0.0-rc
    peerDependenciesMeta:
      '@types/react':
        optional: true
      '@types/react-dom':
        optional: true

  '@radix-ui/react-slot@1.2.3':
    resolution: {integrity: sha512-aeNmHnBxbi2St0au6VBVC7JXFlhLlOnvIIlePNniyUNAClzmtAUEY8/pBiK3iHjufOlwA+c20/8jngo7xcrg8A==}
    peerDependencies:
      '@types/react': '*'
      react: ^16.8 || ^17.0 || ^18.0 || ^19.0 || ^19.0.0-rc
    peerDependenciesMeta:
      '@types/react':
        optional: true

  '@radix-ui/react-switch@1.2.6':
    resolution: {integrity: sha512-bByzr1+ep1zk4VubeEVViV592vu2lHE2BZY5OnzehZqOOgogN80+mNtCqPkhn2gklJqOpxWgPoYTSnhBCqpOXQ==}
    peerDependencies:
      '@types/react': '*'
      '@types/react-dom': '*'
      react: ^16.8 || ^17.0 || ^18.0 || ^19.0 || ^19.0.0-rc
      react-dom: ^16.8 || ^17.0 || ^18.0 || ^19.0 || ^19.0.0-rc
    peerDependenciesMeta:
      '@types/react':
        optional: true
      '@types/react-dom':
        optional: true

  '@radix-ui/react-tabs@1.1.13':
    resolution: {integrity: sha512-7xdcatg7/U+7+Udyoj2zodtI9H/IIopqo+YOIcZOq1nJwXWBZ9p8xiu5llXlekDbZkca79a/fozEYQXIA4sW6A==}
    peerDependencies:
      '@types/react': '*'
      '@types/react-dom': '*'
      react: ^16.8 || ^17.0 || ^18.0 || ^19.0 || ^19.0.0-rc
      react-dom: ^16.8 || ^17.0 || ^18.0 || ^19.0 || ^19.0.0-rc
    peerDependenciesMeta:
      '@types/react':
        optional: true
      '@types/react-dom':
        optional: true

  '@radix-ui/react-toggle-group@1.1.11':
    resolution: {integrity: sha512-5umnS0T8JQzQT6HbPyO7Hh9dgd82NmS36DQr+X/YJ9ctFNCiiQd6IJAYYZ33LUwm8M+taCz5t2ui29fHZc4Y6Q==}
    peerDependencies:
      '@types/react': '*'
      '@types/react-dom': '*'
      react: ^16.8 || ^17.0 || ^18.0 || ^19.0 || ^19.0.0-rc
      react-dom: ^16.8 || ^17.0 || ^18.0 || ^19.0 || ^19.0.0-rc
    peerDependenciesMeta:
      '@types/react':
        optional: true
      '@types/react-dom':
        optional: true

  '@radix-ui/react-toggle@1.1.10':
    resolution: {integrity: sha512-lS1odchhFTeZv3xwHH31YPObmJn8gOg7Lq12inrr0+BH/l3Tsq32VfjqH1oh80ARM3mlkfMic15n0kg4sD1poQ==}
    peerDependencies:
      '@types/react': '*'
      '@types/react-dom': '*'
      react: ^16.8 || ^17.0 || ^18.0 || ^19.0 || ^19.0.0-rc
      react-dom: ^16.8 || ^17.0 || ^18.0 || ^19.0 || ^19.0.0-rc
    peerDependenciesMeta:
      '@types/react':
        optional: true
      '@types/react-dom':
        optional: true

  '@radix-ui/react-tooltip@1.2.8':
    resolution: {integrity: sha512-tY7sVt1yL9ozIxvmbtN5qtmH2krXcBCfjEiCgKGLqunJHvgvZG2Pcl2oQ3kbcZARb1BGEHdkLzcYGO8ynVlieg==}
    peerDependencies:
      '@types/react': '*'
      '@types/react-dom': '*'
      react: ^16.8 || ^17.0 || ^18.0 || ^19.0 || ^19.0.0-rc
      react-dom: ^16.8 || ^17.0 || ^18.0 || ^19.0 || ^19.0.0-rc
    peerDependenciesMeta:
      '@types/react':
        optional: true
      '@types/react-dom':
        optional: true

  '@radix-ui/react-use-callback-ref@1.1.1':
    resolution: {integrity: sha512-FkBMwD+qbGQeMu1cOHnuGB6x4yzPjho8ap5WtbEJ26umhgqVXbhekKUQO+hZEL1vU92a3wHwdp0HAcqAUF5iDg==}
    peerDependencies:
      '@types/react': '*'
      react: ^16.8 || ^17.0 || ^18.0 || ^19.0 || ^19.0.0-rc
    peerDependenciesMeta:
      '@types/react':
        optional: true

  '@radix-ui/react-use-controllable-state@1.2.2':
    resolution: {integrity: sha512-BjasUjixPFdS+NKkypcyyN5Pmg83Olst0+c6vGov0diwTEo6mgdqVR6hxcEgFuh4QrAs7Rc+9KuGJ9TVCj0Zzg==}
    peerDependencies:
      '@types/react': '*'
      react: ^16.8 || ^17.0 || ^18.0 || ^19.0 || ^19.0.0-rc
    peerDependenciesMeta:
      '@types/react':
        optional: true

  '@radix-ui/react-use-effect-event@0.0.2':
    resolution: {integrity: sha512-Qp8WbZOBe+blgpuUT+lw2xheLP8q0oatc9UpmiemEICxGvFLYmHm9QowVZGHtJlGbS6A6yJ3iViad/2cVjnOiA==}
    peerDependencies:
      '@types/react': '*'
      react: ^16.8 || ^17.0 || ^18.0 || ^19.0 || ^19.0.0-rc
    peerDependenciesMeta:
      '@types/react':
        optional: true

  '@radix-ui/react-use-escape-keydown@1.1.1':
    resolution: {integrity: sha512-Il0+boE7w/XebUHyBjroE+DbByORGR9KKmITzbR7MyQ4akpORYP/ZmbhAr0DG7RmmBqoOnZdy2QlvajJ2QA59g==}
    peerDependencies:
      '@types/react': '*'
      react: ^16.8 || ^17.0 || ^18.0 || ^19.0 || ^19.0.0-rc
    peerDependenciesMeta:
      '@types/react':
        optional: true

  '@radix-ui/react-use-is-hydrated@0.1.0':
    resolution: {integrity: sha512-U+UORVEq+cTnRIaostJv9AGdV3G6Y+zbVd+12e18jQ5A3c0xL03IhnHuiU4UV69wolOQp5GfR58NW/EgdQhwOA==}
    peerDependencies:
      '@types/react': '*'
      react: ^16.8 || ^17.0 || ^18.0 || ^19.0 || ^19.0.0-rc
    peerDependenciesMeta:
      '@types/react':
        optional: true

  '@radix-ui/react-use-layout-effect@1.1.1':
    resolution: {integrity: sha512-RbJRS4UWQFkzHTTwVymMTUv8EqYhOp8dOOviLj2ugtTiXRaRQS7GLGxZTLL1jWhMeoSCf5zmcZkqTl9IiYfXcQ==}
    peerDependencies:
      '@types/react': '*'
      react: ^16.8 || ^17.0 || ^18.0 || ^19.0 || ^19.0.0-rc
    peerDependenciesMeta:
      '@types/react':
        optional: true

  '@radix-ui/react-use-previous@1.1.1':
    resolution: {integrity: sha512-2dHfToCj/pzca2Ck724OZ5L0EVrr3eHRNsG/b3xQJLA2hZpVCS99bLAX+hm1IHXDEnzU6by5z/5MIY794/a8NQ==}
    peerDependencies:
      '@types/react': '*'
      react: ^16.8 || ^17.0 || ^18.0 || ^19.0 || ^19.0.0-rc
    peerDependenciesMeta:
      '@types/react':
        optional: true

  '@radix-ui/react-use-rect@1.1.1':
    resolution: {integrity: sha512-QTYuDesS0VtuHNNvMh+CjlKJ4LJickCMUAqjlE3+j8w+RlRpwyX3apEQKGFzbZGdo7XNG1tXa+bQqIE7HIXT2w==}
    peerDependencies:
      '@types/react': '*'
      react: ^16.8 || ^17.0 || ^18.0 || ^19.0 || ^19.0.0-rc
    peerDependenciesMeta:
      '@types/react':
        optional: true

  '@radix-ui/react-use-size@1.1.1':
    resolution: {integrity: sha512-ewrXRDTAqAXlkl6t/fkXWNAhFX9I+CkKlw6zjEwk86RSPKwZr3xpBRso655aqYafwtnbpHLj6toFzmd6xdVptQ==}
    peerDependencies:
      '@types/react': '*'
      react: ^16.8 || ^17.0 || ^18.0 || ^19.0 || ^19.0.0-rc
    peerDependenciesMeta:
      '@types/react':
        optional: true

  '@radix-ui/react-visually-hidden@1.2.3':
    resolution: {integrity: sha512-pzJq12tEaaIhqjbzpCuv/OypJY/BPavOofm+dbab+MHLajy277+1lLm6JFcGgF5eskJ6mquGirhXY2GD/8u8Ug==}
    peerDependencies:
      '@types/react': '*'
      '@types/react-dom': '*'
      react: ^16.8 || ^17.0 || ^18.0 || ^19.0 || ^19.0.0-rc
      react-dom: ^16.8 || ^17.0 || ^18.0 || ^19.0 || ^19.0.0-rc
    peerDependenciesMeta:
      '@types/react':
        optional: true
      '@types/react-dom':
        optional: true

  '@radix-ui/rect@1.1.1':
    resolution: {integrity: sha512-HPwpGIzkl28mWyZqG52jiqDJ12waP11Pa1lGoiyUkIEuMLBP0oeK/C89esbXrxsky5we7dfd8U58nm0SgAWpVw==}

  '@react-three/drei@10.7.6':
    resolution: {integrity: sha512-ZSFwRlRaa4zjtB7yHO6Q9xQGuyDCzE7whXBhum92JslcMRC3aouivp0rAzszcVymIoJx6PXmibyP+xr+zKdwLg==}
    peerDependencies:
      '@react-three/fiber': ^9.0.0
      react: ^19
      react-dom: ^19
      three: '>=0.159'
    peerDependenciesMeta:
      react-dom:
        optional: true

  '@react-three/fiber@9.4.0':
    resolution: {integrity: sha512-k4iu1R6e5D54918V4sqmISUkI5OgTw3v7/sDRKEC632Wd5g2WBtUS5gyG63X0GJO/HZUj1tsjSXfyzwrUHZl1g==}
    peerDependencies:
      expo: '>=43.0'
      expo-asset: '>=8.4'
      expo-file-system: '>=11.0'
      expo-gl: '>=11.0'
      react: ^19.0.0
      react-dom: ^19.0.0
      react-native: '>=0.78'
      three: '>=0.156'
    peerDependenciesMeta:
      expo:
        optional: true
      expo-asset:
        optional: true
      expo-file-system:
        optional: true
      expo-gl:
        optional: true
      react-dom:
        optional: true
      react-native:
        optional: true

  '@rolldown/pluginutils@1.0.0-beta.38':
    resolution: {integrity: sha512-N/ICGKleNhA5nc9XXQG/kkKHJ7S55u0x0XUJbbkmdCnFuoRkM1Il12q9q0eX19+M7KKUEPw/daUPIRnxhcxAIw==}

  '@rollup/rollup-android-arm-eabi@4.52.4':
    resolution: {integrity: sha512-BTm2qKNnWIQ5auf4deoetINJm2JzvihvGb9R6K/ETwKLql/Bb3Eg2H1FBp1gUb4YGbydMA3jcmQTR73q7J+GAA==}
    cpu: [arm]
    os: [android]

  '@rollup/rollup-android-arm64@4.52.4':
    resolution: {integrity: sha512-P9LDQiC5vpgGFgz7GSM6dKPCiqR3XYN1WwJKA4/BUVDjHpYsf3iBEmVz62uyq20NGYbiGPR5cNHI7T1HqxNs2w==}
    cpu: [arm64]
    os: [android]

  '@rollup/rollup-darwin-arm64@4.52.4':
    resolution: {integrity: sha512-QRWSW+bVccAvZF6cbNZBJwAehmvG9NwfWHwMy4GbWi/BQIA/laTIktebT2ipVjNncqE6GLPxOok5hsECgAxGZg==}
    cpu: [arm64]
    os: [darwin]

  '@rollup/rollup-darwin-x64@4.52.4':
    resolution: {integrity: sha512-hZgP05pResAkRJxL1b+7yxCnXPGsXU0fG9Yfd6dUaoGk+FhdPKCJ5L1Sumyxn8kvw8Qi5PvQ8ulenUbRjzeCTw==}
    cpu: [x64]
    os: [darwin]

  '@rollup/rollup-freebsd-arm64@4.52.4':
    resolution: {integrity: sha512-xmc30VshuBNUd58Xk4TKAEcRZHaXlV+tCxIXELiE9sQuK3kG8ZFgSPi57UBJt8/ogfhAF5Oz4ZSUBN77weM+mQ==}
    cpu: [arm64]
    os: [freebsd]

  '@rollup/rollup-freebsd-x64@4.52.4':
    resolution: {integrity: sha512-WdSLpZFjOEqNZGmHflxyifolwAiZmDQzuOzIq9L27ButpCVpD7KzTRtEG1I0wMPFyiyUdOO+4t8GvrnBLQSwpw==}
    cpu: [x64]
    os: [freebsd]

  '@rollup/rollup-linux-arm-gnueabihf@4.52.4':
    resolution: {integrity: sha512-xRiOu9Of1FZ4SxVbB0iEDXc4ddIcjCv2aj03dmW8UrZIW7aIQ9jVJdLBIhxBI+MaTnGAKyvMwPwQnoOEvP7FgQ==}
    cpu: [arm]
    os: [linux]

  '@rollup/rollup-linux-arm-musleabihf@4.52.4':
    resolution: {integrity: sha512-FbhM2p9TJAmEIEhIgzR4soUcsW49e9veAQCziwbR+XWB2zqJ12b4i/+hel9yLiD8pLncDH4fKIPIbt5238341Q==}
    cpu: [arm]
    os: [linux]

  '@rollup/rollup-linux-arm64-gnu@4.52.4':
    resolution: {integrity: sha512-4n4gVwhPHR9q/g8lKCyz0yuaD0MvDf7dV4f9tHt0C73Mp8h38UCtSCSE6R9iBlTbXlmA8CjpsZoujhszefqueg==}
    cpu: [arm64]
    os: [linux]

  '@rollup/rollup-linux-arm64-musl@4.52.4':
    resolution: {integrity: sha512-u0n17nGA0nvi/11gcZKsjkLj1QIpAuPFQbR48Subo7SmZJnGxDpspyw2kbpuoQnyK+9pwf3pAoEXerJs/8Mi9g==}
    cpu: [arm64]
    os: [linux]

  '@rollup/rollup-linux-loong64-gnu@4.52.4':
    resolution: {integrity: sha512-0G2c2lpYtbTuXo8KEJkDkClE/+/2AFPdPAbmaHoE870foRFs4pBrDehilMcrSScrN/fB/1HTaWO4bqw+ewBzMQ==}
    cpu: [loong64]
    os: [linux]

  '@rollup/rollup-linux-ppc64-gnu@4.52.4':
    resolution: {integrity: sha512-teSACug1GyZHmPDv14VNbvZFX779UqWTsd7KtTM9JIZRDI5NUwYSIS30kzI8m06gOPB//jtpqlhmraQ68b5X2g==}
    cpu: [ppc64]
    os: [linux]

  '@rollup/rollup-linux-riscv64-gnu@4.52.4':
    resolution: {integrity: sha512-/MOEW3aHjjs1p4Pw1Xk4+3egRevx8Ji9N6HUIA1Ifh8Q+cg9dremvFCUbOX2Zebz80BwJIgCBUemjqhU5XI5Eg==}
    cpu: [riscv64]
    os: [linux]

  '@rollup/rollup-linux-riscv64-musl@4.52.4':
    resolution: {integrity: sha512-1HHmsRyh845QDpEWzOFtMCph5Ts+9+yllCrREuBR/vg2RogAQGGBRC8lDPrPOMnrdOJ+mt1WLMOC2Kao/UwcvA==}
    cpu: [riscv64]
    os: [linux]

  '@rollup/rollup-linux-s390x-gnu@4.52.4':
    resolution: {integrity: sha512-seoeZp4L/6D1MUyjWkOMRU6/iLmCU2EjbMTyAG4oIOs1/I82Y5lTeaxW0KBfkUdHAWN7j25bpkt0rjnOgAcQcA==}
    cpu: [s390x]
    os: [linux]

  '@rollup/rollup-linux-x64-gnu@4.52.4':
    resolution: {integrity: sha512-Wi6AXf0k0L7E2gteNsNHUs7UMwCIhsCTs6+tqQ5GPwVRWMaflqGec4Sd8n6+FNFDw9vGcReqk2KzBDhCa1DLYg==}
    cpu: [x64]
    os: [linux]

  '@rollup/rollup-linux-x64-musl@4.52.4':
    resolution: {integrity: sha512-dtBZYjDmCQ9hW+WgEkaffvRRCKm767wWhxsFW3Lw86VXz/uJRuD438/XvbZT//B96Vs8oTA8Q4A0AfHbrxP9zw==}
    cpu: [x64]
    os: [linux]

  '@rollup/rollup-openharmony-arm64@4.52.4':
    resolution: {integrity: sha512-1ox+GqgRWqaB1RnyZXL8PD6E5f7YyRUJYnCqKpNzxzP0TkaUh112NDrR9Tt+C8rJ4x5G9Mk8PQR3o7Ku2RKqKA==}
    cpu: [arm64]
    os: [openharmony]

  '@rollup/rollup-win32-arm64-msvc@4.52.4':
    resolution: {integrity: sha512-8GKr640PdFNXwzIE0IrkMWUNUomILLkfeHjXBi/nUvFlpZP+FA8BKGKpacjW6OUUHaNI6sUURxR2U2g78FOHWQ==}
    cpu: [arm64]
    os: [win32]

  '@rollup/rollup-win32-ia32-msvc@4.52.4':
    resolution: {integrity: sha512-AIy/jdJ7WtJ/F6EcfOb2GjR9UweO0n43jNObQMb6oGxkYTfLcnN7vYYpG+CN3lLxrQkzWnMOoNSHTW54pgbVxw==}
    cpu: [ia32]
    os: [win32]

  '@rollup/rollup-win32-x64-gnu@4.52.4':
    resolution: {integrity: sha512-UF9KfsH9yEam0UjTwAgdK0anlQ7c8/pWPU2yVjyWcF1I1thABt6WXE47cI71pGiZ8wGvxohBoLnxM04L/wj8mQ==}
    cpu: [x64]
    os: [win32]

  '@rollup/rollup-win32-x64-msvc@4.52.4':
    resolution: {integrity: sha512-bf9PtUa0u8IXDVxzRToFQKsNCRz9qLYfR/MpECxl4mRoWYjAeFjgxj1XdZr2M/GNVpT05p+LgQOHopYDlUu6/w==}
    cpu: [x64]
    os: [win32]

  '@standard-schema/utils@0.3.0':
    resolution: {integrity: sha512-e7Mew686owMaPJVNNLs55PUvgz371nKgwsc4vxE49zsODpJEnxgxRo2y/OKrqueavXgZNMDVj3DdHFlaSAeU8g==}

  '@tailwindcss/node@4.1.14':
    resolution: {integrity: sha512-hpz+8vFk3Ic2xssIA3e01R6jkmsAhvkQdXlEbRTk6S10xDAtiQiM3FyvZVGsucefq764euO/b8WUW9ysLdThHw==}

  '@tailwindcss/oxide-android-arm64@4.1.14':
    resolution: {integrity: sha512-a94ifZrGwMvbdeAxWoSuGcIl6/DOP5cdxagid7xJv6bwFp3oebp7y2ImYsnZBMTwjn5Ev5xESvS3FFYUGgPODQ==}
    engines: {node: '>= 10'}
    cpu: [arm64]
    os: [android]

  '@tailwindcss/oxide-darwin-arm64@4.1.14':
    resolution: {integrity: sha512-HkFP/CqfSh09xCnrPJA7jud7hij5ahKyWomrC3oiO2U9i0UjP17o9pJbxUN0IJ471GTQQmzwhp0DEcpbp4MZTA==}
    engines: {node: '>= 10'}
    cpu: [arm64]
    os: [darwin]

  '@tailwindcss/oxide-darwin-x64@4.1.14':
    resolution: {integrity: sha512-eVNaWmCgdLf5iv6Qd3s7JI5SEFBFRtfm6W0mphJYXgvnDEAZ5sZzqmI06bK6xo0IErDHdTA5/t7d4eTfWbWOFw==}
    engines: {node: '>= 10'}
    cpu: [x64]
    os: [darwin]

  '@tailwindcss/oxide-freebsd-x64@4.1.14':
    resolution: {integrity: sha512-QWLoRXNikEuqtNb0dhQN6wsSVVjX6dmUFzuuiL09ZeXju25dsei2uIPl71y2Ic6QbNBsB4scwBoFnlBfabHkEw==}
    engines: {node: '>= 10'}
    cpu: [x64]
    os: [freebsd]

  '@tailwindcss/oxide-linux-arm-gnueabihf@4.1.14':
    resolution: {integrity: sha512-VB4gjQni9+F0VCASU+L8zSIyjrLLsy03sjcR3bM0V2g4SNamo0FakZFKyUQ96ZVwGK4CaJsc9zd/obQy74o0Fw==}
    engines: {node: '>= 10'}
    cpu: [arm]
    os: [linux]

  '@tailwindcss/oxide-linux-arm64-gnu@4.1.14':
    resolution: {integrity: sha512-qaEy0dIZ6d9vyLnmeg24yzA8XuEAD9WjpM5nIM1sUgQ/Zv7cVkharPDQcmm/t/TvXoKo/0knI3me3AGfdx6w1w==}
    engines: {node: '>= 10'}
    cpu: [arm64]
    os: [linux]

  '@tailwindcss/oxide-linux-arm64-musl@4.1.14':
    resolution: {integrity: sha512-ISZjT44s59O8xKsPEIesiIydMG/sCXoMBCqsphDm/WcbnuWLxxb+GcvSIIA5NjUw6F8Tex7s5/LM2yDy8RqYBQ==}
    engines: {node: '>= 10'}
    cpu: [arm64]
    os: [linux]

  '@tailwindcss/oxide-linux-x64-gnu@4.1.14':
    resolution: {integrity: sha512-02c6JhLPJj10L2caH4U0zF8Hji4dOeahmuMl23stk0MU1wfd1OraE7rOloidSF8W5JTHkFdVo/O7uRUJJnUAJg==}
    engines: {node: '>= 10'}
    cpu: [x64]
    os: [linux]

  '@tailwindcss/oxide-linux-x64-musl@4.1.14':
    resolution: {integrity: sha512-TNGeLiN1XS66kQhxHG/7wMeQDOoL0S33x9BgmydbrWAb9Qw0KYdd8o1ifx4HOGDWhVmJ+Ul+JQ7lyknQFilO3Q==}
    engines: {node: '>= 10'}
    cpu: [x64]
    os: [linux]

  '@tailwindcss/oxide-wasm32-wasi@4.1.14':
    resolution: {integrity: sha512-uZYAsaW/jS/IYkd6EWPJKW/NlPNSkWkBlaeVBi/WsFQNP05/bzkebUL8FH1pdsqx4f2fH/bWFcUABOM9nfiJkQ==}
    engines: {node: '>=14.0.0'}
    cpu: [wasm32]
    bundledDependencies:
      - '@napi-rs/wasm-runtime'
      - '@emnapi/core'
      - '@emnapi/runtime'
      - '@tybys/wasm-util'
      - '@emnapi/wasi-threads'
      - tslib

  '@tailwindcss/oxide-win32-arm64-msvc@4.1.14':
    resolution: {integrity: sha512-Az0RnnkcvRqsuoLH2Z4n3JfAef0wElgzHD5Aky/e+0tBUxUhIeIqFBTMNQvmMRSP15fWwmvjBxZ3Q8RhsDnxAA==}
    engines: {node: '>= 10'}
    cpu: [arm64]
    os: [win32]

  '@tailwindcss/oxide-win32-x64-msvc@4.1.14':
    resolution: {integrity: sha512-ttblVGHgf68kEE4om1n/n44I0yGPkCPbLsqzjvybhpwa6mKKtgFfAzy6btc3HRmuW7nHe0OOrSeNP9sQmmH9XA==}
    engines: {node: '>= 10'}
    cpu: [x64]
    os: [win32]

  '@tailwindcss/oxide@4.1.14':
    resolution: {integrity: sha512-23yx+VUbBwCg2x5XWdB8+1lkPajzLmALEfMb51zZUBYaYVPDQvBSD/WYDqiVyBIo2BZFa3yw1Rpy3G2Jp+K0dw==}
    engines: {node: '>= 10'}

  '@tailwindcss/vite@4.1.14':
    resolution: {integrity: sha512-BoFUoU0XqgCUS1UXWhmDJroKKhNXeDzD7/XwabjkDIAbMnc4ULn5e2FuEuBbhZ6ENZoSYzKlzvZ44Yr6EUDUSA==}
    peerDependencies:
      vite: ^5.2.0 || ^6 || ^7

  '@tweenjs/tween.js@23.1.3':
    resolution: {integrity: sha512-vJmvvwFxYuGnF2axRtPYocag6Clbb5YS7kLL+SO/TeVFzHqDIWrNKYtcsPMibjDx9O+bu+psAy9NKfWklassUA==}

  '@types/babel__core@7.20.5':
    resolution: {integrity: sha512-qoQprZvz5wQFJwMDqeseRXWv3rqMvhgpbXFfVyWhbx9X47POIA6i/+dXefEmZKoAgOaTdaIgNSMqMIU61yRyzA==}

  '@types/babel__generator@7.27.0':
    resolution: {integrity: sha512-ufFd2Xi92OAVPYsy+P4n7/U7e68fex0+Ee8gSG9KX7eo084CWiQ4sdxktvdl0bOPupXtVJPY19zk6EwWqUQ8lg==}

  '@types/babel__template@7.4.4':
    resolution: {integrity: sha512-h/NUaSyG5EyxBIp8YRxo4RMe2/qQgvyowRwVMzhYhBCONbW8PUsg4lkFMrhgZhUe5z3L3MiLDuvyJ/CaPa2A8A==}

  '@types/babel__traverse@7.28.0':
    resolution: {integrity: sha512-8PvcXf70gTDZBgt9ptxJ8elBeBjcLOAcOtoO/mPJjtji1+CdGbHgm77om1GrsPxsiE+uXIpNSK64UYaIwQXd4Q==}

  '@types/d3-array@3.2.2':
    resolution: {integrity: sha512-hOLWVbm7uRza0BYXpIIW5pxfrKe0W+D5lrFiAEYR+pb6w3N2SwSMaJbXdUfSEv+dT4MfHBLtn5js0LAWaO6otw==}

  '@types/d3-color@3.1.3':
    resolution: {integrity: sha512-iO90scth9WAbmgv7ogoq57O9YpKmFBbmoEoCHDB2xMBY0+/KVrqAaCDyCE16dUspeOvIxFFRI+0sEtqDqy2b4A==}

  '@types/d3-ease@3.0.2':
    resolution: {integrity: sha512-NcV1JjO5oDzoK26oMzbILE6HW7uVXOHLQvHshBUW4UMdZGfiY6v5BeQwh9a9tCzv+CeefZQHJt5SRgK154RtiA==}

  '@types/d3-interpolate@3.0.4':
    resolution: {integrity: sha512-mgLPETlrpVV1YRJIglr4Ez47g7Yxjl1lj7YKsiMCb27VJH9W8NVM6Bb9d8kkpG/uAQS5AmbA48q2IAolKKo1MA==}

  '@types/d3-path@3.1.1':
    resolution: {integrity: sha512-VMZBYyQvbGmWyWVea0EHs/BwLgxc+MKi1zLDCONksozI4YJMcTt8ZEuIR4Sb1MMTE8MMW49v0IwI5+b7RmfWlg==}

  '@types/d3-scale@4.0.9':
    resolution: {integrity: sha512-dLmtwB8zkAeO/juAMfnV+sItKjlsw2lKdZVVy6LRr0cBmegxSABiLEpGVmSJJ8O08i4+sGR6qQtb6WtuwJdvVw==}

  '@types/d3-shape@3.1.7':
    resolution: {integrity: sha512-VLvUQ33C+3J+8p+Daf+nYSOsjB4GXp19/S/aGo60m9h1v6XaxjiT82lKVWJCfzhtuZ3yD7i/TPeC/fuKLLOSmg==}

  '@types/d3-time@3.0.4':
    resolution: {integrity: sha512-yuzZug1nkAAaBlBBikKZTgzCeA+k1uy4ZFwWANOfKw5z5LRhV0gNA7gNkKm7HoK+HRN0wX3EkxGk0fpbWhmB7g==}

  '@types/d3-timer@3.0.2':
    resolution: {integrity: sha512-Ps3T8E8dZDam6fUyNiMkekK3XUsaUEik+idO9/YjPtfj2qruF8tFBXS7XhtE4iIXBLxhmLjP3SXpLhVf21I9Lw==}

  '@types/debug@4.1.12':
    resolution: {integrity: sha512-vIChWdVG3LG1SMxEvI/AK+FWJthlrqlTu7fbrlywTkkaONwk/UAGaULXRlf8vkzFBLVm0zkMdCquhL5aOjhXPQ==}

  '@types/draco3d@1.4.10':
    resolution: {integrity: sha512-AX22jp8Y7wwaBgAixaSvkoG4M/+PlAcm3Qs4OW8yT9DM4xUpWKeFhLueTAyZF39pviAdcDdeJoACapiAceqNcw==}

  '@types/estree@1.0.8':
    resolution: {integrity: sha512-dWHzHa2WqEXI/O1E9OjrocMTKJl2mSrEolh1Iomrv6U+JuNwaHXsXx9bLu5gG7BUWFIN0skIQJQ/L1rIex4X6w==}

  '@types/ms@2.1.0':
    resolution: {integrity: sha512-GsCCIZDE/p3i96vtEqx+7dBUGXrc7zeSK3wwPHIaRThS+9OhWIXRqzs4d6k1SVU8g91DrNRWxWUGhp5KXQb2VA==}

  '@types/node@22.18.10':
    resolution: {integrity: sha512-anNG/V/Efn/YZY4pRzbACnKxNKoBng2VTFydVu8RRs5hQjikP8CQfaeAV59VFSCzKNp90mXiVXW2QzV56rwMrg==}

  '@types/offscreencanvas@2019.7.3':
    resolution: {integrity: sha512-ieXiYmgSRXUDeOntE1InxjWyvEelZGP63M+cGuquuRLuIKKT1osnkXjxev9B7d1nXSug5vpunx+gNlbVxMlC9A==}

  '@types/react-dom@19.2.2':
    resolution: {integrity: sha512-9KQPoO6mZCi7jcIStSnlOWn2nEF3mNmyr3rIAsGnAbQKYbRLyqmeSc39EVgtxXVia+LMT8j3knZLAZAh+xLmrw==}
    peerDependencies:
      '@types/react': ^19.2.0

  '@types/react-reconciler@0.28.9':
    resolution: {integrity: sha512-HHM3nxyUZ3zAylX8ZEyrDNd2XZOnQ0D5XfunJF5FLQnZbHHYq4UWvW1QfelQNXv1ICNkwYhfxjwfnqivYB6bFg==}
    peerDependencies:
      '@types/react': '*'

  '@types/react-reconciler@0.32.2':
    resolution: {integrity: sha512-gjcm6O0aUknhYaogEl8t5pecPfiOTD8VQkbjOhgbZas/E6qGY+veW9iuJU/7p4Y1E0EuQ0mArga7VEOUWSlVRA==}
    peerDependencies:
      '@types/react': '*'

  '@types/react@19.2.2':
    resolution: {integrity: sha512-6mDvHUFSjyT2B2yeNx2nUgMxh9LtOWvkhIU3uePn2I2oyNymUAX1NIsdgviM4CH+JSrp2D2hsMvJOkxY+0wNRA==}

  '@types/stats.js@0.17.4':
    resolution: {integrity: sha512-jIBvWWShCvlBqBNIZt0KAshWpvSjhkwkEu4ZUcASoAvhmrgAUI2t1dXrjSL4xXVLB4FznPrIsX3nKXFl/Dt4vA==}

  '@types/three@0.180.0':
    resolution: {integrity: sha512-ykFtgCqNnY0IPvDro7h+9ZeLY+qjgUWv+qEvUt84grhenO60Hqd4hScHE7VTB9nOQ/3QM8lkbNE+4vKjEpUxKg==}

  '@types/webxr@0.5.24':
    resolution: {integrity: sha512-h8fgEd/DpoS9CBrjEQXR+dIDraopAEfu4wYVNY2tEPwk60stPWhvZMf4Foo5FakuQ7HFZoa8WceaWFervK2Ovg==}

  '@use-gesture/core@10.3.1':
    resolution: {integrity: sha512-WcINiDt8WjqBdUXye25anHiNxPc0VOrlT8F6LLkU6cycrOGUDyY/yyFmsg3k8i5OLvv25llc0QC45GhR/C8llw==}

  '@use-gesture/react@10.3.1':
    resolution: {integrity: sha512-Yy19y6O2GJq8f7CHf7L0nxL8bf4PZCPaVOCgJrusOeFHY1LvHgYXnmnXg6N5iwAnbgbZCDjo60SiM6IPJi9C5g==}
    peerDependencies:
      react: '>= 16.8.0'

  '@vitejs/plugin-react@5.0.4':
    resolution: {integrity: sha512-La0KD0vGkVkSk6K+piWDKRUyg8Rl5iAIKRMH0vMJI0Eg47bq1eOxmoObAaQG37WMW9MSyk7Cs8EIWwJC1PtzKA==}
    engines: {node: ^20.19.0 || >=22.12.0}
    peerDependencies:
      vite: ^4.2.0 || ^5.0.0 || ^6.0.0 || ^7.0.0

  '@webgpu/types@0.1.66':
    resolution: {integrity: sha512-YA2hLrwLpDsRueNDXIMqN9NTzD6bCDkuXbOSe0heS+f8YE8usA6Gbv1prj81pzVHrbaAma7zObnIC+I6/sXJgA==}

  '@zxing/library@0.21.3':
    resolution: {integrity: sha512-hZHqFe2JyH/ZxviJZosZjV+2s6EDSY0O24R+FQmlWZBZXP9IqMo7S3nb3+2LBWxodJQkSurdQGnqE7KXqrYgow==}
    engines: {node: '>= 10.4.0'}

  '@zxing/text-encoding@0.9.0':
    resolution: {integrity: sha512-U/4aVJ2mxI0aDNI8Uq0wEhMgY+u4CNtEb0om3+y3+niDAsoTCOB33UF0sxpzqzdqXLqmvc+vZyAt4O8pPdfkwA==}

  acorn@8.15.0:
    resolution: {integrity: sha512-NZyJarBfL7nWwIq+FDL6Zp/yHEhePMNnnJ0y3qfieCrmNvYct8uvtiV41UvlSe6apAfk0fY1FbWx+NwfmpvtTg==}
    engines: {node: '>=0.4.0'}
    hasBin: true

  ansi-styles@3.2.1:
    resolution: {integrity: sha512-VT0ZI6kZRdTh8YyJw3SMbYm/u+NqfsAxEpWO0Pf9sq8/e94WxxOpPKx9FR1FlyCtOVDNOQ+8ntlqFxiRc+r5qA==}
    engines: {node: '>=4'}

  aria-hidden@1.2.6:
    resolution: {integrity: sha512-ik3ZgC9dY/lYVVM++OISsaYDeg1tb0VtP5uL3ouh1koGOaUMDPpbFIei4JkFimWUFPn90sbMNMXQAIVOlnYKJA==}
    engines: {node: '>=10'}

  array-buffer-byte-length@1.0.2:
    resolution: {integrity: sha512-LHE+8BuR7RYGDKvnrmcuSq3tDcKv9OFEXQt/HpbZhY7V6h0zlUXutnAD82GiFx9rdieCMjkvtcsPqBwgUl1Iiw==}
    engines: {node: '>= 0.4'}

  arraybuffer.prototype.slice@1.0.4:
    resolution: {integrity: sha512-BNoCY6SXXPQ7gF2opIP4GBE+Xw7U+pHMYKuzjgCN3GwiaIR09UUeKfheyIry77QtrCBlC0KK0q5/TER/tYh3PQ==}
    engines: {node: '>= 0.4'}

  async-function@1.0.0:
    resolution: {integrity: sha512-hsU18Ae8CDTR6Kgu9DYf0EbCr/a5iGL0rytQDobUcdpYOKokk8LEjVphnXkDkgpi0wYVsqrXuP0bZxJaTqdgoA==}
    engines: {node: '>= 0.4'}

  available-typed-arrays@1.0.7:
    resolution: {integrity: sha512-wvUjBtSGN7+7SjNpq/9M2Tg350UZD3q62IFZLbRAR1bSMlCo1ZaeW+BJ+D090e4hIIZLBcTDWe4Mh4jvUDajzQ==}
    engines: {node: '>= 0.4'}

  balanced-match@1.0.2:
    resolution: {integrity: sha512-3oSeUO0TMV67hN1AmbXsK4yaqU7tjiHlbxRDZOpH0KW9+CeX4bRAaX0Anxt0tx2MrpRpWwQaPwIlISEJhYU5Pw==}

  base64-js@1.5.1:
    resolution: {integrity: sha512-AKpaYlHn8t4SVbOHCy+b5+KKgvR4vrsD8vbvrbiQJps7fKDTkjkDry6ji0rUJjC0kzbNePLwzxq8iypo41qeWA==}

  baseline-browser-mapping@2.8.16:
    resolution: {integrity: sha512-OMu3BGQ4E7P1ErFsIPpbJh0qvDudM/UuJeHgkAvfWe+0HFJCXh+t/l8L6fVLR55RI/UbKrVLnAXZSVwd9ysWYw==}
    hasBin: true

  bidi-js@1.0.3:
    resolution: {integrity: sha512-RKshQI1R3YQ+n9YJz2QQ147P66ELpa1FQEg20Dk8oW9t2KgLbpDLLp9aGZ7y8WHSshDknG0bknqGw5/tyCs5tw==}

  brace-expansion@1.1.12:
    resolution: {integrity: sha512-9T9UjW3r0UW5c1Q7GTwllptXwhvYmEzFhzMfZ9H7FQWt+uZePjZPjBP/W1ZEyZ1twGWom5/56TF4lPcqjnDHcg==}

  braces@3.0.3:
    resolution: {integrity: sha512-yQbXgO/OSZVD2IsiLlro+7Hf6Q18EJrKSEsdoMzKePKXct3gvD8oLcOQdIzGupr5Fj+EDe8gO/lxc1BzfMpxvA==}
    engines: {node: '>=8'}

  browser-tabs-lock@1.3.0:
    resolution: {integrity: sha512-g6nHaobTiT0eMZ7jh16YpD2kcjAp+PInbiVq3M1x6KKaEIVhT4v9oURNIpZLOZ3LQbQ3XYfNhMAb/9hzNLIWrw==}

  browserslist@4.26.3:
    resolution: {integrity: sha512-lAUU+02RFBuCKQPj/P6NgjlbCnLBMp4UtgTx7vNHd3XSIJF87s9a5rA3aH2yw3GS9DqZAUbOtZdCCiZeVRqt0w==}
    engines: {node: ^6 || ^7 || ^8 || ^9 || ^10 || ^11 || ^12 || >=13.7}
    hasBin: true

  buffer@6.0.3:
    resolution: {integrity: sha512-FTiCpNxtwiZZHEZbcbTIcZjERVICn9yq/pDFkTl95/AxzD1naBctN7YO68riM/gLSDY7sdrMby8hofADYuuqOA==}

  call-bind-apply-helpers@1.0.2:
    resolution: {integrity: sha512-Sp1ablJ0ivDkSzjcaJdxEunN5/XvksFJ2sMBFfq6x0ryhQV/2b/KwFe21cMpmHtPOSij8K99/wSfoEuTObmuMQ==}
    engines: {node: '>= 0.4'}

  call-bind@1.0.8:
    resolution: {integrity: sha512-oKlSFMcMwpUg2ednkhQ454wfWiU/ul3CkJe/PEHcTKuiX6RpbehUiFMXu13HalGZxfUwCQzZG747YXBn1im9ww==}
    engines: {node: '>= 0.4'}

  call-bound@1.0.4:
    resolution: {integrity: sha512-+ys997U96po4Kx/ABpBCqhA9EuxJaQWDQg7295H4hBphv3IZg0boBKuwYpt4YXp6MZ5AmZQnU/tyMTlRpaSejg==}
    engines: {node: '>= 0.4'}

  camera-controls@3.1.0:
    resolution: {integrity: sha512-w5oULNpijgTRH0ARFJJ0R5ct1nUM3R3WP7/b8A6j9uTGpRfnsypc/RBMPQV8JQDPayUe37p/TZZY1PcUr4czOQ==}
    engines: {node: '>=20.11.0', npm: '>=10.8.2'}
    peerDependencies:
      three: '>=0.126.1'

  caniuse-lite@1.0.30001750:
    resolution: {integrity: sha512-cuom0g5sdX6rw00qOoLNSFCJ9/mYIsuSOA+yzpDw8eopiFqcVwQvZHqov0vmEighRxX++cfC0Vg1G+1Iy/mSpQ==}

  chalk@2.4.2:
    resolution: {integrity: sha512-Mti+f9lpJNcwF4tWV8/OrTTtF1gZi+f8FqlyAdouralcFWFQWF2+NgCHShjkCb+IFBLq9buZwE1xckQU4peSuQ==}
    engines: {node: '>=4'}

  chart.js@4.5.1:
    resolution: {integrity: sha512-GIjfiT9dbmHRiYi6Nl2yFCq7kkwdkp1W/lp2J99rX0yo9tgJGn3lKQATztIjb5tVtevcBtIdICNWqlq5+E8/Pw==}
    engines: {pnpm: '>=8'}

  chownr@3.0.0:
    resolution: {integrity: sha512-+IxzY9BZOQd/XuYPRmrvEVjF/nqj5kgT4kEq7VofrDoM1MxoRjEWkrCC3EtLi59TVawxTAn+orJwFQcrqEN1+g==}
    engines: {node: '>=18'}

  class-variance-authority@0.7.1:
    resolution: {integrity: sha512-Ka+9Trutv7G8M6WT6SeiRWz792K5qEqIGEGzXKhAE6xOWAY6pPH8U+9IY3oCMv6kqTmLsv7Xh/2w2RigkePMsg==}

  clsx@2.1.1:
    resolution: {integrity: sha512-eYm0QWBtUrBWZWG0d386OGAw16Z995PiOVo2B7bjWSbHedGl5e0ZWaq65kOGgUSNesEIDkB9ISbTg/JK9dhCZA==}
    engines: {node: '>=6'}

  cmdk@1.1.1:
    resolution: {integrity: sha512-Vsv7kFaXm+ptHDMZ7izaRsP70GgrW9NBNGswt9OZaVBLlE0SNpDq8eu/VGXyF9r7M0azK3Wy7OlYXsuyYLFzHg==}
    peerDependencies:
      react: ^18 || ^19 || ^19.0.0-rc
      react-dom: ^18 || ^19 || ^19.0.0-rc

  color-convert@1.9.3:
    resolution: {integrity: sha512-QfAUtd+vFdAtFQcC8CCyYt1fYWxSqAiK2cSD6zDB8N3cpsEBAvRxp9zOGg6G/SHHJYAT88/az/IuDGALsNVbGg==}

  color-name@1.1.3:
    resolution: {integrity: sha512-72fSenhMw2HZMTVHeCA9KCmpEIbzWiQsjN+BHcBbS9vr1mtt+vJjPdksIBNUmKAW8TFUDPJK5SUU3QhE9NEXDw==}

  concat-map@0.0.1:
    resolution: {integrity: sha512-/Srv4dswyQNBfohGpz9o6Yb3Gz3SrUDqBH5rTuhGR7ahtlbYKnVxw2bCFMRljaA7EXHaXZ8wsHdodFvbkhKmqg==}

  confbox@0.1.8:
    resolution: {integrity: sha512-RMtmw0iFkeR4YV+fUOSucriAQNb9g8zFR52MWCtl+cCZOFRNL6zeB395vPzFhEjjn4fMxXudmELnl/KF/WrK6w==}

  confbox@0.2.2:
    resolution: {integrity: sha512-1NB+BKqhtNipMsov4xI/NnhCKp9XG9NamYp5PVm9klAT0fsrNPjaFICsCFhNhwZJKNh7zB/3q8qXz0E9oaMNtQ==}

  convert-source-map@2.0.0:
    resolution: {integrity: sha512-Kvp459HrV2FEJ1CAsi1Ku+MY3kasH19TFykTz2xWmMeq6bk2NU3XXvfJ+Q61m0xktWwt+1HSYf3JZsTms3aRJg==}

  convex@1.28.0:
    resolution: {integrity: sha512-40FgeJ/LxP9TxnkDDztU/A5gcGTdq1klcTT5mM0Ak+kSlQiDktMpjNX1TfkWLxXaE3lI4qvawKH95v2RiYgFxA==}
    engines: {node: '>=18.0.0', npm: '>=7.0.0'}
    hasBin: true
    peerDependencies:
      '@auth0/auth0-react': ^2.0.1
      '@clerk/clerk-react': ^4.12.8 || ^5.0.0
      react: ^18.0.0 || ^19.0.0-0 || ^19.0.0
    peerDependenciesMeta:
      '@auth0/auth0-react':
        optional: true
      '@clerk/clerk-react':
        optional: true
      react:
        optional: true

  cookie@1.0.2:
    resolution: {integrity: sha512-9Kr/j4O16ISv8zBBhJoi4bXOYNTkFLOqSL3UDB0njXxCXNezjeyVrJyGOWtgfs/q2km1gwBcfH8q1yEGoMYunA==}
    engines: {node: '>=18'}

  cross-env@7.0.3:
    resolution: {integrity: sha512-+/HKd6EgcQCJGh2PSjZuUitQBQynKor4wrFbRg4DtAgS1aWO+gU52xpH7M9ScGgXSYmAVS9bIJ8EzuaGw0oNAw==}
    engines: {node: '>=10.14', npm: '>=6', yarn: '>=1'}
    hasBin: true

  cross-spawn@6.0.6:
    resolution: {integrity: sha512-VqCUuhcd1iB+dsv8gxPttb5iZh/D0iubSP21g36KXdEuf6I5JiioesUVjpCdHV9MZRUfVFlvwtIUyPfxo5trtw==}
    engines: {node: '>=4.8'}

  cross-spawn@7.0.6:
    resolution: {integrity: sha512-uV2QOWP2nWzsy2aMp8aRibhi9dlzF5Hgh5SHaB9OiTGEyDTiJJyx0uy51QXdyWbtAHNua4XJzUKca3OzKUd3vA==}
    engines: {node: '>= 8'}

  csstype@3.1.3:
    resolution: {integrity: sha512-M1uQkMl8rQK/szD0LNhtqxIPLpimGm8sOBwU7lLnCpSbTyY3yeU1Vc7l4KT5zT4s/yOxHH5O7tIuuLOCnLADRw==}

  d3-array@3.2.4:
    resolution: {integrity: sha512-tdQAmyA18i4J7wprpYq8ClcxZy3SC31QMeByyCFyRt7BVHdREQZ5lpzoe5mFEYZUWe+oq8HBvk9JjpibyEV4Jg==}
    engines: {node: '>=12'}

  d3-color@3.1.0:
    resolution: {integrity: sha512-zg/chbXyeBtMQ1LbD/WSoW2DpC3I0mpmPdW+ynRTj/x2DAWYrIY7qeZIHidozwV24m4iavr15lNwIwLxRmOxhA==}
    engines: {node: '>=12'}

  d3-ease@3.0.1:
    resolution: {integrity: sha512-wR/XK3D3XcLIZwpbvQwQ5fK+8Ykds1ip7A2Txe0yxncXSdq1L9skcG7blcedkOX+ZcgxGAmLX1FrRGbADwzi0w==}
    engines: {node: '>=12'}

  d3-format@3.1.0:
    resolution: {integrity: sha512-YyUI6AEuY/Wpt8KWLgZHsIU86atmikuoOmCfommt0LYHiQSPjvX2AcFc38PX0CBpr2RCyZhjex+NS/LPOv6YqA==}
    engines: {node: '>=12'}

  d3-interpolate@3.0.1:
    resolution: {integrity: sha512-3bYs1rOD33uo8aqJfKP3JWPAibgw8Zm2+L9vBKEHJ2Rg+viTR7o5Mmv5mZcieN+FRYaAOWX5SJATX6k1PWz72g==}
    engines: {node: '>=12'}

  d3-path@3.1.0:
    resolution: {integrity: sha512-p3KP5HCf/bvjBSSKuXid6Zqijx7wIfNW+J/maPs+iwR35at5JCbLUT0LzF1cnjbCHWhqzQTIN2Jpe8pRebIEFQ==}
    engines: {node: '>=12'}

  d3-scale@4.0.2:
    resolution: {integrity: sha512-GZW464g1SH7ag3Y7hXjf8RoUuAFIqklOAq3MRl4OaWabTFJY9PN/E1YklhXLh+OQ3fM9yS2nOkCoS+WLZ6kvxQ==}
    engines: {node: '>=12'}

  d3-shape@3.2.0:
    resolution: {integrity: sha512-SaLBuwGm3MOViRq2ABk3eLoxwZELpH6zhl3FbAoJ7Vm1gofKx6El1Ib5z23NUEhF9AsGl7y+dzLe5Cw2AArGTA==}
    engines: {node: '>=12'}

  d3-time-format@4.1.0:
    resolution: {integrity: sha512-dJxPBlzC7NugB2PDLwo9Q8JiTR3M3e4/XANkreKSUxF8vvXKqm1Yfq4Q5dl8budlunRVlUUaDUgFt7eA8D6NLg==}
    engines: {node: '>=12'}

  d3-time@3.1.0:
    resolution: {integrity: sha512-VqKjzBLejbSMT4IgbmVgDjpkYrNWUYJnbCGo874u7MMKIWsILRX+OpX/gTk8MqjpT1A/c6HY2dCA77ZN0lkQ2Q==}
    engines: {node: '>=12'}

  d3-timer@3.0.1:
    resolution: {integrity: sha512-ndfJ/JxxMd3nw31uyKoY2naivF+r29V+Lc0svZxe1JvvIRmi8hUsrMvdOwgS1o6uBHmiz91geQ0ylPP0aj1VUA==}
    engines: {node: '>=12'}

  data-view-buffer@1.0.2:
    resolution: {integrity: sha512-EmKO5V3OLXh1rtK2wgXRansaK1/mtVdTUEiEI0W8RkvgT05kfxaH29PliLnpLP73yYO6142Q72QNa8Wx/A5CqQ==}
    engines: {node: '>= 0.4'}

  data-view-byte-length@1.0.2:
    resolution: {integrity: sha512-tuhGbE6CfTM9+5ANGf+oQb72Ky/0+s3xKUpHvShfiz2RxMFgFPjsXuRLBVMtvMs15awe45SRb83D6wH4ew6wlQ==}
    engines: {node: '>= 0.4'}

  data-view-byte-offset@1.0.1:
    resolution: {integrity: sha512-BS8PfmtDGnrgYdOonGZQdLZslWIeCGFP9tpan0hi1Co2Zr2NKADsvGYA8XxuG/4UWgJ6Cjtv+YJnB6MM69QGlQ==}
    engines: {node: '>= 0.4'}

  date-fns-jalali@4.1.0-0:
    resolution: {integrity: sha512-hTIP/z+t+qKwBDcmmsnmjWTduxCg+5KfdqWQvb2X/8C9+knYY6epN/pfxdDuyVlSVeFz0sM5eEfwIUQ70U4ckg==}

  date-fns@4.1.0:
    resolution: {integrity: sha512-Ukq0owbQXxa/U3EGtsdVBkR1w7KOQ5gIBqdH2hkvknzZPYvBxb/aa6E8L7tmjFtkwZBu3UXBbjIgPo/Ez4xaNg==}

  debug@4.4.3:
    resolution: {integrity: sha512-RGwwWnwQvkVfavKVt22FGLw+xYSdzARwm0ru6DhTVA3umU5hZc28V3kO4stgYryrTlLpuvgI9GiijltAjNbcqA==}
    engines: {node: '>=6.0'}
    peerDependencies:
      supports-color: '*'
    peerDependenciesMeta:
      supports-color:
        optional: true

  decimal.js-light@2.5.1:
    resolution: {integrity: sha512-qIMFpTMZmny+MMIitAB6D7iVPEorVw6YQRWkvarTkT4tBeSLLiHzcwj6q0MmYSFCiVpiqPJTJEYIrpcPzVEIvg==}

  define-data-property@1.1.4:
    resolution: {integrity: sha512-rBMvIzlpA8v6E+SJZoo++HAYqsLrkg7MSfIinMPFhmkorw7X+dOXVJQs+QT69zGkzMyfDnIMN2Wid1+NbL3T+A==}
    engines: {node: '>= 0.4'}

  define-properties@1.2.1:
    resolution: {integrity: sha512-8QmQKqEASLd5nx0U1B1okLElbUuuttJ/AnYmRXbbbGDWh6uS208EjD4Xqq/I9wK7u0v6O08XhTWnt5XtEbR6Dg==}
    engines: {node: '>= 0.4'}

  dequal@2.0.3:
    resolution: {integrity: sha512-0je+qPKHEMohvfRTCEo3CrPG6cAzAYgmzKyxRiYSSDkS6eGJdyVJm7WaYA5ECaAD9wLB2T4EEeymA5aFVcYXCA==}
    engines: {node: '>=6'}

  detect-gpu@5.0.70:
    resolution: {integrity: sha512-bqerEP1Ese6nt3rFkwPnGbsUF9a4q+gMmpTVVOEzoCyeCc+y7/RvJnQZJx1JwhgQI5Ntg0Kgat8Uu7XpBqnz1w==}

  detect-libc@2.1.2:
    resolution: {integrity: sha512-Btj2BOOO83o3WyH59e8MgXsxEQVcarkUOpEYrubB0urwnN10yQ364rsiByU11nZlqWYZm05i/of7io4mzihBtQ==}
    engines: {node: '>=8'}

  detect-node-es@1.1.0:
    resolution: {integrity: sha512-ypdmJU/TbBby2Dxibuv7ZLW3Bs1QEmM7nHjEANfohJLvE0XVujisn1qPJcZxg+qDucsr+bP6fLD1rPS3AhJ7EQ==}

  dom-helpers@5.2.1:
    resolution: {integrity: sha512-nRCa7CK3VTrM2NmGkIy4cbK7IZlgBE/PYMn55rrXefr5xXDP0LdtfPnblFDoVdcAfslJ7or6iqAUnx0CCGIWQA==}

  dpop@2.1.1:
    resolution: {integrity: sha512-J0Of2JTiM4h5si0tlbPQ/lkqfZ5wAEVkKYBhkwyyANnPJfWH4VsR5uIkZ+T+OSPIwDYUg1fbd5Mmodd25HjY1w==}

  draco3d@1.5.7:
    resolution: {integrity: sha512-m6WCKt/erDXcw+70IJXnG7M3awwQPAsZvJGX5zY7beBqpELw6RDGkYVU0W43AFxye4pDZ5i2Lbyc/NNGqwjUVQ==}

  dunder-proto@1.0.1:
    resolution: {integrity: sha512-KIN/nDJBQRcXw0MLVhZE9iQHmG68qAVIBg9CqmUYjmQIhgij9U5MFvrqkUL5FbtyyzZuOeOt0zdeRe4UY7ct+A==}
    engines: {node: '>= 0.4'}

  electron-to-chromium@1.5.237:
    resolution: {integrity: sha512-icUt1NvfhGLar5lSWH3tHNzablaA5js3HVHacQimfP8ViEBOQv+L7DKEuHdbTZ0SKCO1ogTJTIL1Gwk9S6Qvcg==}

  embla-carousel-react@8.6.0:
    resolution: {integrity: sha512-0/PjqU7geVmo6F734pmPqpyHqiM99olvyecY7zdweCw+6tKEXnrE90pBiBbMMU8s5tICemzpQ3hi5EpxzGW+JA==}
    peerDependencies:
      react: ^16.8.0 || ^17.0.1 || ^18.0.0 || ^19.0.0 || ^19.0.0-rc

  embla-carousel-reactive-utils@8.6.0:
    resolution: {integrity: sha512-fMVUDUEx0/uIEDM0Mz3dHznDhfX+znCCDCeIophYb1QGVM7YThSWX+wz11zlYwWFOr74b4QLGg0hrGPJeG2s4A==}
    peerDependencies:
      embla-carousel: 8.6.0

  embla-carousel@8.6.0:
    resolution: {integrity: sha512-SjWyZBHJPbqxHOzckOfo8lHisEaJWmwd23XppYFYVh10bU66/Pn5tkVkbkCMZVdbUE5eTCI2nD8OyIP4Z+uwkA==}

  enhanced-resolve@5.18.3:
    resolution: {integrity: sha512-d4lC8xfavMeBjzGr2vECC3fsGXziXZQyJxD868h2M/mBI3PwAuODxAkLkq5HYuvrPYcUtiLzsTo8U3PgX3Ocww==}
    engines: {node: '>=10.13.0'}

  error-ex@1.3.4:
    resolution: {integrity: sha512-sqQamAnR14VgCr1A618A3sGrygcpK+HEbenA/HiEAkkUwcZIIB/tgWqHFxWgOyDh4nB4JCRimh79dR5Ywc9MDQ==}

  es-abstract@1.24.0:
    resolution: {integrity: sha512-WSzPgsdLtTcQwm4CROfS5ju2Wa1QQcVeT37jFjYzdFz1r9ahadC8B8/a4qxJxM+09F18iumCdRmlr96ZYkQvEg==}
    engines: {node: '>= 0.4'}

  es-cookie@1.3.2:
    resolution: {integrity: sha512-UTlYYhXGLOy05P/vKVT2Ui7WtC7NiRzGtJyAKKn32g5Gvcjn7KAClLPWlipCtxIus934dFg9o9jXiBL0nP+t9Q==}

  es-define-property@1.0.1:
    resolution: {integrity: sha512-e3nRfgfUZ4rNGL232gUgX06QNyyez04KdjFrF+LTRoOXmrOgFKDg4BCdsjW8EnT69eqdYGmRpJwiPVYNrCaW3g==}
    engines: {node: '>= 0.4'}

  es-errors@1.3.0:
    resolution: {integrity: sha512-Zf5H2Kxt2xjTvbJvP2ZWLEICxA6j+hAmMzIlypy4xcBg1vKVnx89Wy0GbS+kf5cwCVFFzdCFh2XSCFNULS6csw==}
    engines: {node: '>= 0.4'}

  es-object-atoms@1.1.1:
    resolution: {integrity: sha512-FGgH2h8zKNim9ljj7dankFPcICIK9Cp5bm+c2gQSYePhpaG5+esrLODihIorn+Pe6FGJzWhXQotPv73jTaldXA==}
    engines: {node: '>= 0.4'}

  es-set-tostringtag@2.1.0:
    resolution: {integrity: sha512-j6vWzfrGVfyXxge+O0x5sh6cvxAog0a/4Rdd2K36zCMV5eJ+/+tOAngRO8cODMNWbVRdVlmGZQL2YS3yR8bIUA==}
    engines: {node: '>= 0.4'}

  es-to-primitive@1.3.0:
    resolution: {integrity: sha512-w+5mJ3GuFL+NjVtJlvydShqE1eN3h3PbI7/5LAsYJP/2qtuMXjfL2LpHSRqo4b4eSF5K/DH1JXKUAHSB2UW50g==}
    engines: {node: '>= 0.4'}

  esbuild@0.25.11:
    resolution: {integrity: sha512-KohQwyzrKTQmhXDW1PjCv3Tyspn9n5GcY2RTDqeORIdIJY8yKIF7sTSopFmn/wpMPW4rdPXI0UE5LJLuq3bx0Q==}
    engines: {node: '>=18'}
    hasBin: true

  esbuild@0.25.4:
    resolution: {integrity: sha512-8pgjLUcUjcgDg+2Q4NYXnPbo/vncAY4UmyaCm0jZevERqCHZIaWwdJHkf8XQtu4AxSKCdvrUbT0XUr1IdZzI8Q==}
    engines: {node: '>=18'}
    hasBin: true

  escalade@3.2.0:
    resolution: {integrity: sha512-WUj2qlxaQtO4g6Pq5c29GTcWGDyd8itL8zTlipgECz3JesAiiOKotd8JU6otB3PACgG6xkJUyVhboMS+bje/jA==}
    engines: {node: '>=6'}

  escape-string-regexp@1.0.5:
    resolution: {integrity: sha512-vbRorB5FUQWvla16U8R/qgaFIya2qGzwDrNmCZuYKrbdSUMG6I1ZCGQRefkRVhuOkIGVne7BQ35DSfo1qvJqFg==}
    engines: {node: '>=0.8.0'}

  esprima-extract-comments@1.1.0:
    resolution: {integrity: sha512-sBQUnvJwpeE9QnPrxh7dpI/dp67erYG4WXEAreAMoelPRpMR7NWb4YtwRPn9b+H1uLQKl/qS8WYmyaljTpjIsw==}
    engines: {node: '>=4'}

  esprima@4.0.1:
    resolution: {integrity: sha512-eGuFFw7Upda+g4p+QHvnW0RyTX/SVeJBDM/gCtMARO0cLuT2HcEKnTPvhjV6aGeqrCB/sbNop0Kszm0jsaWU4A==}
    engines: {node: '>=4'}
    hasBin: true

  eventemitter3@4.0.7:
    resolution: {integrity: sha512-8guHBZCwKnFhYdHr2ysuRWErTwhoN2X8XELRlrRwpmfeY2jjuUN4taQMsULKUVo1K4DvZl+0pgfyoysHxvmvEw==}

  exsolve@1.0.7:
    resolution: {integrity: sha512-VO5fQUzZtI6C+vx4w/4BWJpg3s/5l+6pRQEHzFRM8WFi4XffSP1Z+4qi7GbjWbvRQEbdIco5mIMq+zX4rPuLrw==}

  extract-comments@1.1.0:
    resolution: {integrity: sha512-dzbZV2AdSSVW/4E7Ti5hZdHWbA+Z80RJsJhr5uiL10oyjl/gy7/o+HI1HwK4/WSZhlq4SNKU3oUzXlM13Qx02Q==}
    engines: {node: '>=6'}

  fast-equals@5.3.2:
    resolution: {integrity: sha512-6rxyATwPCkaFIL3JLqw8qXqMpIZ942pTX/tbQFkRsDGblS8tNGtlUauA/+mt6RUfqn/4MoEr+WDkYoIQbibWuQ==}
    engines: {node: '>=6.0.0'}

  fdir@6.5.0:
    resolution: {integrity: sha512-tIbYtZbucOs0BRGqPJkshJUYdL+SDH7dVM8gjy+ERp3WAUjLEFJE+02kanyHtwjWOnwrKYBiwAmM0p4kLJAnXg==}
    engines: {node: '>=12.0.0'}
    peerDependencies:
      picomatch: ^3 || ^4
    peerDependenciesMeta:
      picomatch:
        optional: true

  fflate@0.6.10:
    resolution: {integrity: sha512-IQrh3lEPM93wVCEczc9SaAOvkmcoQn/G8Bo1e8ZPlY3X3bnAxWaBdvTdvM1hP62iZp0BXWDy4vTAy4fF0+Dlpg==}

  fflate@0.8.2:
    resolution: {integrity: sha512-cPJU47OaAoCbg0pBvzsgpTPhmhqI5eJjh/JIu8tPj5q+T7iLvW/JAYUqmE7KOB4R1ZyEhzBaIQpQpardBF5z8A==}

  fill-range@7.1.1:
    resolution: {integrity: sha512-YsGpe3WHLK8ZYi4tWDg2Jy3ebRz2rXowDxnld4bkQB00cc/1Zw9AWnC0i9ztDJitivtQvaI9KaLyKrc+hBW0yg==}
    engines: {node: '>=8'}

  for-each@0.3.5:
    resolution: {integrity: sha512-dKx12eRCVIzqCxFGplyFKJMPvLEWgmNtUrpTiJIR5u97zEhRG8ySrtboPHZXx7daLxQVrl643cTzbab2tkQjxg==}
    engines: {node: '>= 0.4'}

  fsevents@2.3.3:
    resolution: {integrity: sha512-5xoDfX+fL7faATnagmWPpbFtwh/R77WmMMqqHGS65C3vvB0YHrgF+B1YmZ3441tMj5n63k0212XNoJwzlhffQw==}
    engines: {node: ^8.16.0 || ^10.6.0 || >=11.0.0}
    os: [darwin]

  function-bind@1.1.2:
    resolution: {integrity: sha512-7XHNxH7qX9xG5mIwxkhumTox/MIRNcOgDrxWsMt2pAr23WHp6MrRlN7FBSFpCpr+oVO0F744iUgR82nJMfG2SA==}

  function.prototype.name@1.1.8:
    resolution: {integrity: sha512-e5iwyodOHhbMr/yNrc7fDYG4qlbIvI5gajyzPnb5TCwyhjApznQh1BMFou9b30SevY43gCJKXycoCBjMbsuW0Q==}
    engines: {node: '>= 0.4'}

  functions-have-names@1.2.3:
    resolution: {integrity: sha512-xckBUXyTIqT97tq2x2AMb+g163b5JFysYk0x4qxNFwbfQkmNZoiRHb6sPzI9/QV33WeuvVYBUIiD4NzNIyqaRQ==}

  generator-function@2.0.1:
    resolution: {integrity: sha512-SFdFmIJi+ybC0vjlHN0ZGVGHc3lgE0DxPAT0djjVg+kjOnSqclqmj0KQ7ykTOLP6YxoqOvuAODGdcHJn+43q3g==}
    engines: {node: '>= 0.4'}

  gensync@1.0.0-beta.2:
    resolution: {integrity: sha512-3hN7NaskYvMDLQY55gnW3NQ+mesEAepTqlg+VEbj7zzqEMBVNhzcGYYeqFo/TlYz6eQiFcp1HcsCZO+nGgS8zg==}
    engines: {node: '>=6.9.0'}

  get-intrinsic@1.3.0:
    resolution: {integrity: sha512-9fSjSaos/fRIVIp+xSJlE6lfwhES7LNtKaCBIamHsjr2na1BiABJPo0mOjjz8GJDURarmCPGqaiVg5mfjb98CQ==}
    engines: {node: '>= 0.4'}

  get-nonce@1.0.1:
    resolution: {integrity: sha512-FJhYRoDaiatfEkUK8HKlicmu/3SGFD51q3itKDGoSTysQJBnfOcxU5GxnhE1E6soB76MbT0MBtnKJuXyAx+96Q==}
    engines: {node: '>=6'}

  get-proto@1.0.1:
    resolution: {integrity: sha512-sTSfBjoXBp89JvIKIefqw7U2CCebsc74kiY6awiGogKtoSGbgjYE/G/+l9sF3MWFPNc9IcoOC4ODfKHfxFmp0g==}
    engines: {node: '>= 0.4'}

  get-symbol-description@1.1.0:
    resolution: {integrity: sha512-w9UMqWwJxHNOvoNzSJ2oPF5wvYcvP7jUvYzhp67yEhTi17ZDBBC1z9pTdGuzjD+EFIqLSYRweZjqfiPzQ06Ebg==}
    engines: {node: '>= 0.4'}

  globals@15.15.0:
    resolution: {integrity: sha512-7ACyT3wmyp3I61S4fG682L0VA2RGD9otkqGJIwNUMF1SWUombIIk+af1unuDYgMm082aHYwD+mzJvv9Iu8dsgg==}
    engines: {node: '>=18'}

  globalthis@1.0.4:
    resolution: {integrity: sha512-DpLKbNU4WylpxJykQujfCcwYWiV/Jhm50Goo0wrVILAv5jOr9d+H+UR3PhSCD2rCCEIg0uc+G+muBTwD54JhDQ==}
    engines: {node: '>= 0.4'}

  glsl-noise@0.0.0:
    resolution: {integrity: sha512-b/ZCF6amfAUb7dJM/MxRs7AetQEahYzJ8PtgfrmEdtw6uyGOr+ZSGtgjFm6mfsBkxJ4d2W7kg+Nlqzqvn3Bc0w==}

  gopd@1.2.0:
    resolution: {integrity: sha512-ZUKRh6/kUFoAiTAtTYPZJ3hw9wNxx+BIBOijnlG9PnrJsCcSjs1wyyD6vJpaYtgnzDrKYRSqf3OO6Rfa93xsRg==}
    engines: {node: '>= 0.4'}

  graceful-fs@4.2.11:
    resolution: {integrity: sha512-RbJ5/jmFcNNCcDV5o9eTnBLJ/HszWV0P73bc+Ff4nS/rJj+YaS6IGyiOL0VoBYX+l1Wrl3k63h/KrH+nhJ0XvQ==}

  has-bigints@1.1.0:
    resolution: {integrity: sha512-R3pbpkcIqv2Pm3dUwgjclDRVmWpTJW2DcMzcIhEXEx1oh/CEMObMm3KLmRJOdvhM7o4uQBnwr8pzRK2sJWIqfg==}
    engines: {node: '>= 0.4'}

  has-flag@3.0.0:
    resolution: {integrity: sha512-sKJf1+ceQBr4SMkvQnBDNDtf4TXpVhVGateu0t918bl30FnbE2m4vNLX+VWe/dpjlb+HugGYzW7uQXH98HPEYw==}
    engines: {node: '>=4'}

  has-property-descriptors@1.0.2:
    resolution: {integrity: sha512-55JNKuIW+vq4Ke1BjOTjM2YctQIvCT7GFzHwmfZPGo5wnrgkid0YQtnAleFSqumZm4az3n2BS+erby5ipJdgrg==}

  has-proto@1.2.0:
    resolution: {integrity: sha512-KIL7eQPfHQRC8+XluaIw7BHUwwqL19bQn4hzNgdr+1wXoU0KKj6rufu47lhY7KbJR2C6T6+PfyN0Ea7wkSS+qQ==}
    engines: {node: '>= 0.4'}

  has-symbols@1.1.0:
    resolution: {integrity: sha512-1cDNdwJ2Jaohmb3sg4OmKaMBwuC48sYni5HUw2DvsC8LjGTLK9h+eb1X6RyuOHe4hT0ULCW68iomhjUoKUqlPQ==}
    engines: {node: '>= 0.4'}

  has-tostringtag@1.0.2:
    resolution: {integrity: sha512-NqADB8VjPFLM2V0VvHUewwwsw0ZWBaIdgo+ieHtK3hasLz4qeCRjYcqfB6AQrBggRKppKF8L52/VqdVsO47Dlw==}
    engines: {node: '>= 0.4'}

  hasown@2.0.2:
    resolution: {integrity: sha512-0hJU9SCPvmMzIBdZFqNPXWa6dqh7WdH0cII9y+CyS8rG3nL48Bclra9HmKhVVUHyPWNH5Y7xDwAB7bfgSjkUMQ==}
    engines: {node: '>= 0.4'}

  hls.js@1.6.13:
    resolution: {integrity: sha512-hNEzjZNHf5bFrUNvdS4/1RjIanuJ6szpWNfTaX5I6WfGynWXGT7K/YQLYtemSvFExzeMdgdE4SsyVLJbd5PcZA==}

  hosted-git-info@2.8.9:
    resolution: {integrity: sha512-mxIDAb9Lsm6DoOJ7xH+5+X4y1LU/4Hi50L9C5sIswK3JzULS4bwk1FvjdBgvYR4bzT4tuUQiC15FE2f5HbLvYw==}

  ieee754@1.2.1:
    resolution: {integrity: sha512-dcyqhDvX1C46lXZcVqCpK+FtMRQVdIMN6/Df5js2zouUsqG7I6sFxitIC+7KYK29KdXOLHdu9zL4sFnoVQnqaA==}

  immediate@3.0.6:
    resolution: {integrity: sha512-XXOFtyqDjNDAQxVfYxuF7g9Il/IbWmmlQg2MYKOH8ExIT1qg6xc4zyS3HaEEATgs1btfzxq15ciUiY7gjSXRGQ==}

  input-otp@1.4.2:
    resolution: {integrity: sha512-l3jWwYNvrEa6NTCt7BECfCm48GvwuZzkoeG3gBL2w4CHeOXW3eKFmf9UNYkNfYc3mxMrthMnxjIE07MT0zLBQA==}
    peerDependencies:
      react: ^16.8 || ^17.0 || ^18.0 || ^19.0.0 || ^19.0.0-rc
      react-dom: ^16.8 || ^17.0 || ^18.0 || ^19.0.0 || ^19.0.0-rc

  internal-slot@1.1.0:
    resolution: {integrity: sha512-4gd7VpWNQNB4UKKCFFVcp1AVv+FMOgs9NKzjHKusc8jTMhd5eL1NqQqOpE0KzMds804/yHlglp3uxgluOqAPLw==}
    engines: {node: '>= 0.4'}

  internmap@2.0.3:
    resolution: {integrity: sha512-5Hh7Y1wQbvY5ooGgPbDaL5iYLAPzMTUrjMulskHLH6wnv/A+1q5rgEaiuqEjB+oxGXIVZs1FF+R/KPN3ZSQYYg==}
    engines: {node: '>=12'}

  is-array-buffer@3.0.5:
    resolution: {integrity: sha512-DDfANUiiG2wC1qawP66qlTugJeL5HyzMpfr8lLK+jMQirGzNod0B12cFB/9q838Ru27sBwfw78/rdoU7RERz6A==}
    engines: {node: '>= 0.4'}

  is-arrayish@0.2.1:
    resolution: {integrity: sha512-zz06S8t0ozoDXMG+ube26zeCTNXcKIPJZJi8hBrF4idCLms4CG9QtK7qBl1boi5ODzFpjswb5JPmHCbMpjaYzg==}

  is-async-function@2.1.1:
    resolution: {integrity: sha512-9dgM/cZBnNvjzaMYHVoxxfPj2QXt22Ev7SuuPrs+xav0ukGB0S6d4ydZdEiM48kLx5kDV+QBPrpVnFyefL8kkQ==}
    engines: {node: '>= 0.4'}

  is-bigint@1.1.0:
    resolution: {integrity: sha512-n4ZT37wG78iz03xPRKJrHTdZbe3IicyucEtdRsV5yglwc3GyUfbAfpSeD0FJ41NbUNSt5wbhqfp1fS+BgnvDFQ==}
    engines: {node: '>= 0.4'}

  is-boolean-object@1.2.2:
    resolution: {integrity: sha512-wa56o2/ElJMYqjCjGkXri7it5FbebW5usLw/nPmCMs5DeZ7eziSYZhSmPRn0txqeW4LnAmQQU7FgqLpsEFKM4A==}
    engines: {node: '>= 0.4'}

  is-callable@1.2.7:
    resolution: {integrity: sha512-1BC0BVFhS/p0qtw6enp8e+8OD0UrK0oFLztSjNzhcKA3WDuJxxAPXzPuPtKkjEY9UUoEWlX/8fgKeu2S8i9JTA==}
    engines: {node: '>= 0.4'}

  is-core-module@2.16.1:
    resolution: {integrity: sha512-UfoeMA6fIJ8wTYFEUjelnaGI67v6+N7qXJEvQuIGa99l4xsCruSYOVSQ0uPANn4dAzm8lkYPaKLrrijLq7x23w==}
    engines: {node: '>= 0.4'}

  is-data-view@1.0.2:
    resolution: {integrity: sha512-RKtWF8pGmS87i2D6gqQu/l7EYRlVdfzemCJN/P3UOs//x1QE7mfhvzHIApBTRf7axvT6DMGwSwBXYCT0nfB9xw==}
    engines: {node: '>= 0.4'}

  is-date-object@1.1.0:
    resolution: {integrity: sha512-PwwhEakHVKTdRNVOw+/Gyh0+MzlCl4R6qKvkhuvLtPMggI1WAHt9sOwZxQLSGpUaDnrdyDsomoRgNnCfKNSXXg==}
    engines: {node: '>= 0.4'}

  is-finalizationregistry@1.1.1:
    resolution: {integrity: sha512-1pC6N8qWJbWoPtEjgcL2xyhQOP491EQjeUo3qTKcmV8YSDDJrOepfG8pcC7h/QgnQHYSv0mJ3Z/ZWxmatVrysg==}
    engines: {node: '>= 0.4'}

  is-generator-function@1.1.2:
    resolution: {integrity: sha512-upqt1SkGkODW9tsGNG5mtXTXtECizwtS2kA161M+gJPc1xdb/Ax629af6YrTwcOeQHbewrPNlE5Dx7kzvXTizA==}
    engines: {node: '>= 0.4'}

  is-map@2.0.3:
    resolution: {integrity: sha512-1Qed0/Hr2m+YqxnM09CjA2d/i6YZNfF6R2oRAOj36eUdS6qIV/huPJNSEpKbupewFs+ZsJlxsjjPbc0/afW6Lw==}
    engines: {node: '>= 0.4'}

  is-negative-zero@2.0.3:
    resolution: {integrity: sha512-5KoIu2Ngpyek75jXodFvnafB6DJgr3u8uuK0LEZJjrU19DrMD3EVERaR8sjz8CCGgpZvxPl9SuE1GMVPFHx1mw==}
    engines: {node: '>= 0.4'}

  is-number-object@1.1.1:
    resolution: {integrity: sha512-lZhclumE1G6VYD8VHe35wFaIif+CTy5SJIi5+3y4psDgWu4wPDoBhF8NxUOinEc7pHgiTsT6MaBb92rKhhD+Xw==}
    engines: {node: '>= 0.4'}

  is-number@7.0.0:
    resolution: {integrity: sha512-41Cifkg6e8TylSpdtTpeLVMqvSBEVzTttHvERD741+pnZ8ANv0004MRL43QKPDlK9cGvNp6NZWZUBlbGXYxxng==}
    engines: {node: '>=0.12.0'}

  is-promise@2.2.2:
    resolution: {integrity: sha512-+lP4/6lKUBfQjZ2pdxThZvLUAafmZb8OAxFb8XXtiQmS35INgr85hdOGoEs124ez1FCnZJt6jau/T+alh58QFQ==}

  is-regex@1.2.1:
    resolution: {integrity: sha512-MjYsKHO5O7mCsmRGxWcLWheFqN9DJ/2TmngvjKXihe6efViPqc274+Fx/4fYj/r03+ESvBdTXK0V6tA3rgez1g==}
    engines: {node: '>= 0.4'}

  is-set@2.0.3:
    resolution: {integrity: sha512-iPAjerrse27/ygGLxw+EBR9agv9Y6uLeYVJMu+QNCoouJ1/1ri0mGrcWpfCqFZuzzx3WjtwxG098X+n4OuRkPg==}
    engines: {node: '>= 0.4'}

  is-shared-array-buffer@1.0.4:
    resolution: {integrity: sha512-ISWac8drv4ZGfwKl5slpHG9OwPNty4jOWPRIhBpxOoD+hqITiwuipOQ2bNthAzwA3B4fIjO4Nln74N0S9byq8A==}
    engines: {node: '>= 0.4'}

  is-string@1.1.1:
    resolution: {integrity: sha512-BtEeSsoaQjlSPBemMQIrY1MY0uM6vnS1g5fmufYOtnxLGUZM2178PKbhsk7Ffv58IX+ZtcvoGwccYsh0PglkAA==}
    engines: {node: '>= 0.4'}

  is-symbol@1.1.1:
    resolution: {integrity: sha512-9gGx6GTtCQM73BgmHQXfDmLtfjjTUDSyoxTCbp5WtoixAhfgsDirWIcVQ/IHpvI5Vgd5i/J5F7B9cN/WlVbC/w==}
    engines: {node: '>= 0.4'}

  is-typed-array@1.1.15:
    resolution: {integrity: sha512-p3EcsicXjit7SaskXHs1hA91QxgTw46Fv6EFKKGS5DRFLD8yKnohjF3hxoju94b/OcMZoQukzpPpBE9uLVKzgQ==}
    engines: {node: '>= 0.4'}

  is-weakmap@2.0.2:
    resolution: {integrity: sha512-K5pXYOm9wqY1RgjpL3YTkF39tni1XajUIkawTLUo9EZEVUFga5gSQJF8nNS7ZwJQ02y+1YCNYcMh+HIf1ZqE+w==}
    engines: {node: '>= 0.4'}

  is-weakref@1.1.1:
    resolution: {integrity: sha512-6i9mGWSlqzNMEqpCp93KwRS1uUOodk2OJ6b+sq7ZPDSy2WuI5NFIxp/254TytR8ftefexkWn5xNiHUNpPOfSew==}
    engines: {node: '>= 0.4'}

  is-weakset@2.0.4:
    resolution: {integrity: sha512-mfcwb6IzQyOKTs84CQMrOwW4gQcaTOAWJ0zzJCl2WSPDrWk/OzDaImWFH3djXhb24g4eudZfLRozAvPGw4d9hQ==}
    engines: {node: '>= 0.4'}

  isarray@2.0.5:
    resolution: {integrity: sha512-xHjhDr3cNBK0BzdUJSPXZntQUx/mwMS5Rw4A7lPJ90XGAO6ISP/ePDNuo0vhqOZU+UD5JoodwCAAoZQd3FeAKw==}

  isexe@2.0.0:
    resolution: {integrity: sha512-RHxMLp9lnKHGHRng9QFhRCMbYAcVpn69smSGcq3f36xjgVVWThj4qqLbTLlq7Ssj8B+fIQ1EuCEGI2lKsyQeIw==}

  its-fine@2.0.0:
    resolution: {integrity: sha512-KLViCmWx94zOvpLwSlsx6yOCeMhZYaxrJV87Po5k/FoZzcPSahvK5qJ7fYhS61sZi5ikmh2S3Hz55A2l3U69ng==}
    peerDependencies:
      react: ^19.0.0

  jiti@2.6.1:
    resolution: {integrity: sha512-ekilCSN1jwRvIbgeg/57YFh8qQDNbwDb9xT/qu2DAHbFFZUicIl4ygVaAvzveMhMVr3LnpSKTNnwt8PoOfmKhQ==}
    hasBin: true

  js-tokens@4.0.0:
    resolution: {integrity: sha512-RdJUflcE3cUzKiMqQgsCu06FPu9UdIJO0beYbPhHN4k6apgJtifcoCtT9bcxOpYBtpD2kCM6Sbzg4CausW/PKQ==}

  jsesc@3.1.0:
    resolution: {integrity: sha512-/sM3dO2FOzXjKQhJuo0Q173wf2KOo8t4I8vHy6lF9poUp7bKT0/NHE8fPX23PwfhnykfqnC2xRxOnVw5XuGIaA==}
    engines: {node: '>=6'}
    hasBin: true

  json-parse-better-errors@1.0.2:
    resolution: {integrity: sha512-mrqyZKfX5EhL7hvqcV6WG1yYjnjeuYDzDhhcAAUrq8Po85NBQBJP+ZDUT75qZQ98IkUoBqdkExkukOU7Ts2wrw==}

  json5@2.2.3:
    resolution: {integrity: sha512-XmOWe7eyHYH14cLdVPoyg+GOH3rYX++KpzrylJwSW98t3Nk+U8XOl8FWKOgwtzdb8lXGf6zYwDUzeHMWfxasyg==}
    engines: {node: '>=6'}
    hasBin: true

  lie@3.3.0:
    resolution: {integrity: sha512-UaiMJzeWRlEujzAuw5LokY1L5ecNQYZKfmyZ9L7wDHb/p5etKaxXhohBcrw0EYby+G/NA52vRSN4N39dxHAIwQ==}

  lightningcss-darwin-arm64@1.30.1:
    resolution: {integrity: sha512-c8JK7hyE65X1MHMN+Viq9n11RRC7hgin3HhYKhrMyaXflk5GVplZ60IxyoVtzILeKr+xAJwg6zK6sjTBJ0FKYQ==}
    engines: {node: '>= 12.0.0'}
    cpu: [arm64]
    os: [darwin]

  lightningcss-darwin-x64@1.30.1:
    resolution: {integrity: sha512-k1EvjakfumAQoTfcXUcHQZhSpLlkAuEkdMBsI/ivWw9hL+7FtilQc0Cy3hrx0AAQrVtQAbMI7YjCgYgvn37PzA==}
    engines: {node: '>= 12.0.0'}
    cpu: [x64]
    os: [darwin]

  lightningcss-freebsd-x64@1.30.1:
    resolution: {integrity: sha512-kmW6UGCGg2PcyUE59K5r0kWfKPAVy4SltVeut+umLCFoJ53RdCUWxcRDzO1eTaxf/7Q2H7LTquFHPL5R+Gjyig==}
    engines: {node: '>= 12.0.0'}
    cpu: [x64]
    os: [freebsd]

  lightningcss-linux-arm-gnueabihf@1.30.1:
    resolution: {integrity: sha512-MjxUShl1v8pit+6D/zSPq9S9dQ2NPFSQwGvxBCYaBYLPlCWuPh9/t1MRS8iUaR8i+a6w7aps+B4N0S1TYP/R+Q==}
    engines: {node: '>= 12.0.0'}
    cpu: [arm]
    os: [linux]

  lightningcss-linux-arm64-gnu@1.30.1:
    resolution: {integrity: sha512-gB72maP8rmrKsnKYy8XUuXi/4OctJiuQjcuqWNlJQ6jZiWqtPvqFziskH3hnajfvKB27ynbVCucKSm2rkQp4Bw==}
    engines: {node: '>= 12.0.0'}
    cpu: [arm64]
    os: [linux]

  lightningcss-linux-arm64-musl@1.30.1:
    resolution: {integrity: sha512-jmUQVx4331m6LIX+0wUhBbmMX7TCfjF5FoOH6SD1CttzuYlGNVpA7QnrmLxrsub43ClTINfGSYyHe2HWeLl5CQ==}
    engines: {node: '>= 12.0.0'}
    cpu: [arm64]
    os: [linux]

  lightningcss-linux-x64-gnu@1.30.1:
    resolution: {integrity: sha512-piWx3z4wN8J8z3+O5kO74+yr6ze/dKmPnI7vLqfSqI8bccaTGY5xiSGVIJBDd5K5BHlvVLpUB3S2YCfelyJ1bw==}
    engines: {node: '>= 12.0.0'}
    cpu: [x64]
    os: [linux]

  lightningcss-linux-x64-musl@1.30.1:
    resolution: {integrity: sha512-rRomAK7eIkL+tHY0YPxbc5Dra2gXlI63HL+v1Pdi1a3sC+tJTcFrHX+E86sulgAXeI7rSzDYhPSeHHjqFhqfeQ==}
    engines: {node: '>= 12.0.0'}
    cpu: [x64]
    os: [linux]

  lightningcss-win32-arm64-msvc@1.30.1:
    resolution: {integrity: sha512-mSL4rqPi4iXq5YVqzSsJgMVFENoa4nGTT/GjO2c0Yl9OuQfPsIfncvLrEW6RbbB24WtZ3xP/2CCmI3tNkNV4oA==}
    engines: {node: '>= 12.0.0'}
    cpu: [arm64]
    os: [win32]

  lightningcss-win32-x64-msvc@1.30.1:
    resolution: {integrity: sha512-PVqXh48wh4T53F/1CCu8PIPCxLzWyCnn/9T5W1Jpmdy5h9Cwd+0YQS6/LwhHXSafuc61/xg9Lv5OrCby6a++jg==}
    engines: {node: '>= 12.0.0'}
    cpu: [x64]
    os: [win32]

  lightningcss@1.30.1:
    resolution: {integrity: sha512-xi6IyHML+c9+Q3W0S4fCQJOym42pyurFiJUHEcEyHS0CeKzia4yZDEsLlqOFykxOdHpNy0NmvVO31vcSqAxJCg==}
    engines: {node: '>= 12.0.0'}

  load-json-file@4.0.0:
    resolution: {integrity: sha512-Kx8hMakjX03tiGTLAIdJ+lL0htKnXjEZN6hk/tozf/WOuYGdZBJrZ+rCJRbVCugsjB3jMLn9746NsQIf5VjBMw==}
    engines: {node: '>=4'}

  local-pkg@1.1.2:
    resolution: {integrity: sha512-arhlxbFRmoQHl33a0Zkle/YWlmNwoyt6QNZEIJcqNbdrsix5Lvc4HyyI3EnwxTYlZYc32EbYrQ8SzEZ7dqgg9A==}
    engines: {node: '>=14'}

  lodash@4.17.21:
    resolution: {integrity: sha512-v2kDEe57lecTulaDIuNTPy3Ry4gLGJ6Z1O3vE1krgXZNrsQ+LFTGHVxVjcXPs17LhbZVGedAJv8XZ1tvj5FvSg==}

  loose-envify@1.4.0:
    resolution: {integrity: sha512-lyuxPGr/Wfhrlem2CL/UcnUc1zcqKAImBDzukY7Y5F/yQiNdko6+fRLevlw1HgMySw7f611UIY408EtxRSoK3Q==}
    hasBin: true

  lru-cache@5.1.1:
    resolution: {integrity: sha512-KpNARQA3Iwv+jTA0utUVVbrh+Jlrr1Fv0e56GGzAFOXN7dk/FviaDW8LHmK52DlcH4WP2n6gI8vN1aesBFgo9w==}

  lucide-react@0.545.0:
    resolution: {integrity: sha512-7r1/yUuflQDSt4f1bpn5ZAocyIxcTyVyBBChSVtBKn5M+392cPmI5YJMWOJKk/HUWGm5wg83chlAZtCcGbEZtw==}
    peerDependencies:
      react: ^16.5.1 || ^17.0.0 || ^18.0.0 || ^19.0.0

  maath@0.10.8:
    resolution: {integrity: sha512-tRvbDF0Pgqz+9XUa4jjfgAQ8/aPKmQdWXilFu2tMy4GWj4NOsx99HlULO4IeREfbO3a0sA145DZYyvXPkybm0g==}
    peerDependencies:
      '@types/three': '>=0.134.0'
      three: '>=0.134.0'

  magic-string@0.30.19:
    resolution: {integrity: sha512-2N21sPY9Ws53PZvsEpVtNuSW+ScYbQdp4b9qUaL+9QkHUrGFKo56Lg9Emg5s9V/qrtNBmiR01sYhUOwu3H+VOw==}

  math-intrinsics@1.1.0:
    resolution: {integrity: sha512-/IXtbwEk5HTPyEwyKX6hGkYXxM9nbj64B+ilVJnC/R6B0pH5G4V3b0pVbL7DBj4tkhBAppbQUlf6F6Xl9LHu1g==}
    engines: {node: '>= 0.4'}

  memorystream@0.3.1:
    resolution: {integrity: sha512-S3UwM3yj5mtUSEfP41UZmt/0SCoVYUcU1rkXv+BQ5Ig8ndL4sPoJNBUJERafdPb5jjHJGuMgytgKvKIf58XNBw==}
    engines: {node: '>= 0.10.0'}

  meshline@3.3.1:
    resolution: {integrity: sha512-/TQj+JdZkeSUOl5Mk2J7eLcYTLiQm2IDzmlSvYm7ov15anEcDJ92GHqqazxTSreeNgfnYu24kiEvvv0WlbCdFQ==}
    peerDependencies:
      three: '>=0.137'

  meshoptimizer@0.22.0:
    resolution: {integrity: sha512-IebiK79sqIy+E4EgOr+CAw+Ke8hAspXKzBd0JdgEmPHiAwmvEj2S4h1rfvo+o/BnfEYd/jAOg5IeeIjzlzSnDg==}

  micromatch@4.0.8:
    resolution: {integrity: sha512-PXwfBhYu0hBCPw8Dn0E+WDYb7af3dSLVWKi3HGv84IdF4TyFoC0ysxFd0Goxw7nSv4T/PzEJQxsYsEiFCKo2BA==}
    engines: {node: '>=8.6'}

  minimatch@3.1.2:
    resolution: {integrity: sha512-J7p63hRiAjw1NDEww1W7i37+ByIrOWO5XQQAzZ3VOcL0PNybwpfmV/N05zFAzwQ9USyEcX6t3UO+K5aqBQOIHw==}

  minipass@7.1.2:
    resolution: {integrity: sha512-qOOzS1cBTWYF4BH8fVePDBOO9iptMnGUEZwNc/cMWnTV2nVLZ7VoNWEPHkYczZA0pdoA7dl6e7FL659nX9S2aw==}
    engines: {node: '>=16 || 14 >=14.17'}

  minizlib@3.1.0:
    resolution: {integrity: sha512-KZxYo1BUkWD2TVFLr0MQoM8vUUigWD3LlD83a/75BqC+4qE0Hb1Vo5v1FgcfaNXvfXzr+5EhQ6ing/CaBijTlw==}
    engines: {node: '>= 18'}

  mlly@1.8.0:
    resolution: {integrity: sha512-l8D9ODSRWLe2KHJSifWGwBqpTZXIXTeo8mlKjY+E2HAakaTeNpqAyBZ8GSqLzHgw4XmHmC8whvpjJNMbFZN7/g==}

  ms@2.1.3:
    resolution: {integrity: sha512-6FlzubTLZG3J2a/NVCAleEhjzq5oxgHyaCU9yYXvcLsvoVaHJq/s5xXI6/XXP6tz7R9xAOtHnSO/tXtF3WRTlA==}

  nanoid@3.3.11:
    resolution: {integrity: sha512-N8SpfPUnUp1bK+PMYW8qSWdl9U+wwNWI4QKxOYDy9JAro3WMX7p2OeVRF9v+347pnakNevPmiHhNmZ2HbFA76w==}
    engines: {node: ^10 || ^12 || ^13.7 || ^14 || >=15.0.1}
    hasBin: true

  next-themes@0.4.6:
    resolution: {integrity: sha512-pZvgD5L0IEvX5/9GWyHMf3m8BKiVQwsCMHfoFosXtXBMnaS0ZnIJ9ST4b4NqLVKDEm8QBxoNNGNaBv2JNF6XNA==}
    peerDependencies:
      react: ^16.8 || ^17 || ^18 || ^19 || ^19.0.0-rc
      react-dom: ^16.8 || ^17 || ^18 || ^19 || ^19.0.0-rc

  nice-try@1.0.5:
    resolution: {integrity: sha512-1nh45deeb5olNY7eX82BkPO7SSxR5SSYJiPTrTdFUVYwAl8CKMA5N9PjTYkHiRjisVcxcQ1HXdLhx2qxxJzLNQ==}

  node-releases@2.0.23:
    resolution: {integrity: sha512-cCmFDMSm26S6tQSDpBCg/NR8NENrVPhAJSf+XbxBG4rPFaaonlEoE9wHQmun+cls499TQGSb7ZyPBRlzgKfpeg==}

  normalize-package-data@2.5.0:
    resolution: {integrity: sha512-/5CMN3T0R4XTj4DcGaexo+roZSdSFW/0AOOTROrjxzCG1wrWXEsGbRKevjlIL+ZDE4sZlJr5ED4YW0yqmkK+eA==}

  npm-run-all@4.1.5:
    resolution: {integrity: sha512-Oo82gJDAVcaMdi3nuoKFavkIHBRVqQ1qvMb+9LHk/cF4P6B2m8aP04hGf7oL6wZ9BuGwX1onlLhpuoofSyoQDQ==}
    engines: {node: '>= 4'}
    hasBin: true

  object-assign@4.1.1:
    resolution: {integrity: sha512-rJgTQnkUnH1sFw8yT6VSU3zD3sWmu6sZhIseY8VX+GRu3P6F7Fu+JNDoXfklElbLJSnc3FUQHVe4cU5hj+BcUg==}
    engines: {node: '>=0.10.0'}

  object-inspect@1.13.4:
    resolution: {integrity: sha512-W67iLl4J2EXEGTbfeHCffrjDfitvLANg0UlX3wFUUSTx92KXRFegMHUVgSqE+wvhAbi4WqjGg9czysTV2Epbew==}
    engines: {node: '>= 0.4'}

  object-keys@1.1.1:
    resolution: {integrity: sha512-NuAESUOUMrlIXOfHKzD6bpPu3tYt3xvjNdRIQ+FeT0lNb4K8WR70CaDxhuNguS2XG+GjkyMwOzsN5ZktImfhLA==}
    engines: {node: '>= 0.4'}

  object.assign@4.1.7:
    resolution: {integrity: sha512-nK28WOo+QIjBkDduTINE4JkF/UJJKyf2EJxvJKfblDpyg0Q+pkOHNTL0Qwy6NP6FhE/EnzV73BxxqcJaXY9anw==}
    engines: {node: '>= 0.4'}

  own-keys@1.0.1:
    resolution: {integrity: sha512-qFOyK5PjiWZd+QQIh+1jhdb9LpxTF0qs7Pm8o5QHYZ0M3vKqSqzsZaEB6oWlxZ+q2sJBMI/Ktgd2N5ZwQoRHfg==}
    engines: {node: '>= 0.4'}

  parse-code-context@1.0.0:
    resolution: {integrity: sha512-OZQaqKaQnR21iqhlnPfVisFjBWjhnMl5J9MgbP8xC+EwoVqbXrq78lp+9Zb3ahmLzrIX5Us/qbvBnaS3hkH6OA==}
    engines: {node: '>=6'}

  parse-json@4.0.0:
    resolution: {integrity: sha512-aOIos8bujGN93/8Ox/jPLh7RwVnPEysynVFE+fQZyg6jKELEHwzgKdLRFHUgXJL6kylijVSBC4BvN9OmsB48Rw==}
    engines: {node: '>=4'}

  path-key@2.0.1:
    resolution: {integrity: sha512-fEHGKCSmUSDPv4uoj8AlD+joPlq3peND+HRYyxFz4KPw4z926S/b8rIuFs2FYJg3BwsxJf6A9/3eIdLaYC+9Dw==}
    engines: {node: '>=4'}

  path-key@3.1.1:
    resolution: {integrity: sha512-ojmeN0qd+y0jszEtoY48r0Peq5dwMEkIlCOu6Q5f41lfkswXuKtYrhgoTpLnyIcHm24Uhqx+5Tqm2InSwLhE6Q==}
    engines: {node: '>=8'}

  path-parse@1.0.7:
    resolution: {integrity: sha512-LDJzPVEEEPR+y48z93A0Ed0yXb8pAByGWo/k5YYdYgpY2/2EsOsksJrq7lOHxryrVOn1ejG6oAp8ahvOIQD8sw==}

  path-type@3.0.0:
    resolution: {integrity: sha512-T2ZUsdZFHgA3u4e5PfPbjd7HDDpxPnQb5jN0SrDsjNSuVXHJqtwTnWqG0B1jZrgmJ/7lj1EmVIByWt1gxGkWvg==}
    engines: {node: '>=4'}

  pathe@2.0.3:
    resolution: {integrity: sha512-WUjGcAqP1gQacoQe+OBJsFA7Ld4DyXuUIjZ5cc75cLHvJ7dtNsTugphxIADwspS+AraAUePCKrSVtPLFj/F88w==}

  picocolors@1.1.1:
    resolution: {integrity: sha512-xceH2snhtb5M9liqDsmEw56le376mTZkEX/jEb/RxNFyegNul7eNslCXP9FDj/Lcu0X8KEyMceP2ntpaHrDEVA==}

  picomatch@2.3.1:
    resolution: {integrity: sha512-JU3teHTNjmE2VCGFzuY8EXzCDVwEqB2a8fsIvwaStHhAWJEeVd1o1QD80CU6+ZdEXXSLbSsuLwJjkCBWqRQUVA==}
    engines: {node: '>=8.6'}

  picomatch@4.0.3:
    resolution: {integrity: sha512-5gTmgEY/sqK6gFXLIsQNH19lWb4ebPDLA4SdLP7dsWkIXHWlG66oPuVvXSGFPppYZz8ZDZq0dYYrbHfBCVUb1Q==}
    engines: {node: '>=12'}

  pidtree@0.3.1:
    resolution: {integrity: sha512-qQbW94hLHEqCg7nhby4yRC7G2+jYHY4Rguc2bjw7Uug4GIJuu1tvf2uHaZv5Q8zdt+WKJ6qK1FOI6amaWUo5FA==}
    engines: {node: '>=0.10'}
    hasBin: true

  pify@3.0.0:
    resolution: {integrity: sha512-C3FsVNH1udSEX48gGX1xfvwTWfsYWj5U+8/uK15BGzIGrKoUpghX8hWZwa/OFnakBiiVNmBvemTJR5mcy7iPcg==}
    engines: {node: '>=4'}

  pkg-types@1.3.1:
    resolution: {integrity: sha512-/Jm5M4RvtBFVkKWRu2BLUTNP8/M2a+UwuAX+ae4770q1qVGtfjG+WTCupoZixokjmHiry8uI+dlY8KXYV5HVVQ==}

  pkg-types@2.3.0:
    resolution: {integrity: sha512-SIqCzDRg0s9npO5XQ3tNZioRY1uK06lA41ynBC1YmFTmnY6FjUjVt6s4LoADmwoig1qqD0oK8h1p/8mlMx8Oig==}

  possible-typed-array-names@1.1.0:
    resolution: {integrity: sha512-/+5VFTchJDoVj3bhoqi6UeymcD00DAwb1nJwamzPvHEszJ4FpF6SNNbUbOS8yI56qHzdV8eK0qEfOSiodkTdxg==}
    engines: {node: '>= 0.4'}

  postcss@8.5.6:
    resolution: {integrity: sha512-3Ybi1tAuwAP9s0r1UQ2J4n5Y0G05bJkpUIO0/bI9MhwmD70S5aTWbXGBwxHrelT+XM1k6dM0pk+SwNkpTRN7Pg==}
    engines: {node: ^10 || ^12 || >=14}

  potpack@1.0.2:
    resolution: {integrity: sha512-choctRBIV9EMT9WGAZHn3V7t0Z2pMQyl0EZE6pFc/6ml3ssw7Dlf/oAOvFwjm1HVsqfQN8GfeFyJ+d8tRzqueQ==}

  prettier@3.6.2:
    resolution: {integrity: sha512-I7AIg5boAr5R0FFtJ6rCfD+LFsWHp81dolrFD8S79U9tb8Az2nGrJncnMSnys+bpQJfRUzqs9hnA81OAA3hCuQ==}
    engines: {node: '>=14'}
    hasBin: true

  promise-worker-transferable@1.0.4:
    resolution: {integrity: sha512-bN+0ehEnrXfxV2ZQvU2PetO0n4gqBD4ulq3MI1WOPLgr7/Mg9yRQkX5+0v1vagr74ZTsl7XtzlaYDo2EuCeYJw==}

  prop-types@15.8.1:
    resolution: {integrity: sha512-oj87CgZICdulUohogVAR7AjlC0327U4el4L6eAvOqCeudMDVU0NThNaV+b9Df4dXgSP1gXMTnPdhfe/2qDH5cg==}

  qrcode.react@4.2.0:
    resolution: {integrity: sha512-QpgqWi8rD9DsS9EP3z7BT+5lY5SFhsqGjpgW5DY/i3mK4M9DTBNz3ErMi8BWYEfI3L0d8GIbGmcdFAS1uIRGjA==}
    peerDependencies:
      react: ^16.8.0 || ^17.0.0 || ^18.0.0 || ^19.0.0

  quansync@0.2.11:
    resolution: {integrity: sha512-AifT7QEbW9Nri4tAwR5M/uzpBuqfZf+zwaEM/QkzEjj7NBuFD2rBuy0K3dE+8wltbezDV7JMA0WfnCPYRSYbXA==}

  react-chartjs-2@5.3.0:
    resolution: {integrity: sha512-UfZZFnDsERI3c3CZGxzvNJd02SHjaSJ8kgW1djn65H1KK8rehwTjyrRKOG3VTMG8wtHZ5rgAO5oTHtHi9GCCmw==}
    peerDependencies:
      chart.js: ^4.1.1
      react: ^16.8.0 || ^17.0.0 || ^18.0.0 || ^19.0.0

  react-day-picker@9.11.1:
    resolution: {integrity: sha512-l3ub6o8NlchqIjPKrRFUCkTUEq6KwemQlfv3XZzzwpUeGwmDJ+0u0Upmt38hJyd7D/vn2dQoOoLV/qAp0o3uUw==}
    engines: {node: '>=18'}
    peerDependencies:
      react: '>=16.8.0'

  react-dom@19.2.0:
    resolution: {integrity: sha512-UlbRu4cAiGaIewkPyiRGJk0imDN2T3JjieT6spoL2UeSf5od4n5LB/mQ4ejmxhCFT1tYe8IvaFulzynWovsEFQ==}
    peerDependencies:
      react: ^19.2.0

  react-hook-form@7.65.0:
    resolution: {integrity: sha512-xtOzDz063WcXvGWaHgLNrNzlsdFgtUWcb32E6WFaGTd7kPZG3EeDusjdZfUsPwKCKVXy1ZlntifaHZ4l8pAsmw==}
    engines: {node: '>=18.0.0'}
    peerDependencies:
      react: ^16.8.0 || ^17 || ^18 || ^19

  react-is@16.13.1:
    resolution: {integrity: sha512-24e6ynE2H+OKt4kqsOvNd8kBpV65zoxbA4BVsEOB3ARVWQki/DHzaUoC5KuON/BiccDaCCTZBuOcfZs70kR8bQ==}

  react-is@18.3.1:
    resolution: {integrity: sha512-/LLMVyas0ljjAtoYiPqYiL8VWXzUUdThrmU5+n20DZv+a+ClRoevUzw5JxU+Ieh5/c87ytoTBV9G1FiKfNJdmg==}

  react-reconciler@0.31.0:
    resolution: {integrity: sha512-7Ob7Z+URmesIsIVRjnLoDGwBEG/tVitidU0nMsqX/eeJaLY89RISO/10ERe0MqmzuKUUB1rmY+h1itMbUHg9BQ==}
    engines: {node: '>=0.10.0'}
    peerDependencies:
      react: ^19.0.0

  react-refresh@0.17.0:
    resolution: {integrity: sha512-z6F7K9bV85EfseRCp2bzrpyQ0Gkw1uLoCel9XBVWPg/TjRj94SkJzUTGfOa4bs7iJvBWtQG0Wq7wnI0syw3EBQ==}
    engines: {node: '>=0.10.0'}

  react-remove-scroll-bar@2.3.8:
    resolution: {integrity: sha512-9r+yi9+mgU33AKcj6IbT9oRCO78WriSj6t/cF8DWBZJ9aOGPOTEDvdUDz1FwKim7QXWwmHqtdHnRJfhAxEG46Q==}
    engines: {node: '>=10'}
    peerDependencies:
      '@types/react': '*'
      react: ^16.8.0 || ^17.0.0 || ^18.0.0 || ^19.0.0
    peerDependenciesMeta:
      '@types/react':
        optional: true

  react-remove-scroll@2.7.1:
    resolution: {integrity: sha512-HpMh8+oahmIdOuS5aFKKY6Pyog+FNaZV/XyJOq7b4YFwsFHe5yYfdbIalI4k3vU2nSDql7YskmUseHsRrJqIPA==}
    engines: {node: '>=10'}
    peerDependencies:
      '@types/react': '*'
      react: ^16.8.0 || ^17.0.0 || ^18.0.0 || ^19.0.0 || ^19.0.0-rc
    peerDependenciesMeta:
      '@types/react':
        optional: true

  react-resizable-panels@3.0.6:
    resolution: {integrity: sha512-b3qKHQ3MLqOgSS+FRYKapNkJZf5EQzuf6+RLiq1/IlTHw99YrZ2NJZLk4hQIzTnnIkRg2LUqyVinu6YWWpUYew==}
    peerDependencies:
      react: ^16.14.0 || ^17.0.0 || ^18.0.0 || ^19.0.0 || ^19.0.0-rc
      react-dom: ^16.14.0 || ^17.0.0 || ^18.0.0 || ^19.0.0 || ^19.0.0-rc

  react-router-dom@7.9.4:
    resolution: {integrity: sha512-f30P6bIkmYvnHHa5Gcu65deIXoA2+r3Eb6PJIAddvsT9aGlchMatJ51GgpU470aSqRRbFX22T70yQNUGuW3DfA==}
    engines: {node: '>=20.0.0'}
    peerDependencies:
      react: '>=18'
      react-dom: '>=18'

  react-router@7.9.4:
    resolution: {integrity: sha512-SD3G8HKviFHg9xj7dNODUKDFgpG4xqD5nhyd0mYoB5iISepuZAvzSr8ywxgxKJ52yRzf/HWtVHc9AWwoTbljvA==}
    engines: {node: '>=20.0.0'}
    peerDependencies:
      react: '>=18'
      react-dom: '>=18'
    peerDependenciesMeta:
      react-dom:
        optional: true

  react-smooth@4.0.4:
    resolution: {integrity: sha512-gnGKTpYwqL0Iii09gHobNolvX4Kiq4PKx6eWBCYYix+8cdw+cGo3do906l1NBPKkSWx1DghC1dlWG9L2uGd61Q==}
    peerDependencies:
      react: ^16.8.0 || ^17.0.0 || ^18.0.0 || ^19.0.0
      react-dom: ^16.8.0 || ^17.0.0 || ^18.0.0 || ^19.0.0

  react-style-singleton@2.2.3:
    resolution: {integrity: sha512-b6jSvxvVnyptAiLjbkWLE/lOnR4lfTtDAl+eUC7RZy+QQWc6wRzIV2CE6xBuMmDxc2qIihtDCZD5NPOFl7fRBQ==}
    engines: {node: '>=10'}
    peerDependencies:
      '@types/react': '*'
      react: ^16.8.0 || ^17.0.0 || ^18.0.0 || ^19.0.0 || ^19.0.0-rc
    peerDependenciesMeta:
      '@types/react':
        optional: true

  react-transition-group@4.4.5:
    resolution: {integrity: sha512-pZcd1MCJoiKiBR2NRxeCRg13uCXbydPnmB4EOeRrY7480qNWO8IIgQG6zlDkm6uRMsURXPuKq0GWtiM59a5Q6g==}
    peerDependencies:
      react: '>=16.6.0'
      react-dom: '>=16.6.0'

  react-use-measure@2.1.7:
    resolution: {integrity: sha512-KrvcAo13I/60HpwGO5jpW7E9DfusKyLPLvuHlUyP5zqnmAPhNc6qTRjUQrdTADl0lpPpDVU2/Gg51UlOGHXbdg==}
    peerDependencies:
      react: '>=16.13'
      react-dom: '>=16.13'
    peerDependenciesMeta:
      react-dom:
        optional: true

  react@19.2.0:
    resolution: {integrity: sha512-tmbWg6W31tQLeB5cdIBOicJDJRR2KzXsV7uSK9iNfLWQ5bIZfxuPEHp7M8wiHyHnn0DD1i7w3Zmin0FtkrwoCQ==}
    engines: {node: '>=0.10.0'}

  read-pkg@3.0.0:
    resolution: {integrity: sha512-BLq/cCO9two+lBgiTYNqD6GdtK8s4NpaWrl6/rCO9w0TUS8oJl7cmToOZfRYllKTISY6nt1U7jQ53brmKqY6BA==}
    engines: {node: '>=4'}

  recharts-scale@0.4.5:
    resolution: {integrity: sha512-kivNFO+0OcUNu7jQquLXAxz1FIwZj8nrj+YkOKc5694NbjCvcT6aSZiIzNzd2Kul4o4rTto8QVR9lMNtxD4G1w==}

  recharts@2.15.4:
    resolution: {integrity: sha512-UT/q6fwS3c1dHbXv2uFgYJ9BMFHu3fwnd7AYZaEQhXuYQ4hgsxLvsUXzGdKeZrW5xopzDCvuA2N41WJ88I7zIw==}
    engines: {node: '>=14'}
    peerDependencies:
      react: ^16.0.0 || ^17.0.0 || ^18.0.0 || ^19.0.0
      react-dom: ^16.0.0 || ^17.0.0 || ^18.0.0 || ^19.0.0

  reflect.getprototypeof@1.0.10:
    resolution: {integrity: sha512-00o4I+DVrefhv+nX0ulyi3biSHCPDe+yLv5o/p6d/UVlirijB8E16FtfwSAi4g3tcqrQ4lRAqQSoFEZJehYEcw==}
    engines: {node: '>= 0.4'}

  regexp.prototype.flags@1.5.4:
    resolution: {integrity: sha512-dYqgNSZbDwkaJ2ceRd9ojCGjBq+mOm9LmtXnAnEGyHhN/5R7iDW2TRw3h+o/jCFxus3P2LfWIIiwowAjANm7IA==}
    engines: {node: '>= 0.4'}

  require-from-string@2.0.2:
    resolution: {integrity: sha512-Xf0nWe6RseziFMu+Ap9biiUbmplq6S9/p+7w7YXP/JBHhrUDDUhwa+vANyubuqfZWTveU//DYVGsDG7RKL/vEw==}
    engines: {node: '>=0.10.0'}

  resolve@1.22.10:
    resolution: {integrity: sha512-NPRy+/ncIMeDlTAsuqwKIiferiawhefFJtkNSW0qZJEqMEb+qBt/77B/jGeeek+F0uOeN05CDa6HXbbIgtVX4w==}
    engines: {node: '>= 0.4'}
    hasBin: true

  rollup@4.52.4:
    resolution: {integrity: sha512-CLEVl+MnPAiKh5pl4dEWSyMTpuflgNQiLGhMv8ezD5W/qP8AKvmYpCOKRRNOh7oRKnauBZ4SyeYkMS+1VSyKwQ==}
    engines: {node: '>=18.0.0', npm: '>=8.0.0'}
    hasBin: true

  safe-array-concat@1.1.3:
    resolution: {integrity: sha512-AURm5f0jYEOydBj7VQlVvDrjeFgthDdEF5H1dP+6mNpoXOMo1quQqJ4wvJDyRZ9+pO3kGWoOdmV08cSv2aJV6Q==}
    engines: {node: '>=0.4'}

  safe-push-apply@1.0.0:
    resolution: {integrity: sha512-iKE9w/Z7xCzUMIZqdBsp6pEQvwuEebH4vdpjcDWnyzaI6yl6O9FHvVpmGelvEHNsoY6wGblkxR6Zty/h00WiSA==}
    engines: {node: '>= 0.4'}

  safe-regex-test@1.1.0:
    resolution: {integrity: sha512-x/+Cz4YrimQxQccJf5mKEbIa1NzeCRNI5Ecl/ekmlYaampdNLPalVyIcCZNNH3MvmqBugV5TMYZXv0ljslUlaw==}
    engines: {node: '>= 0.4'}

  scheduler@0.25.0:
    resolution: {integrity: sha512-xFVuu11jh+xcO7JOAGJNOXld8/TcEHK/4CituBUeUb5hqxJLj9YuemAEuvm9gQ/+pgXYfbQuqAkiYu+u7YEsNA==}

  scheduler@0.27.0:
    resolution: {integrity: sha512-eNv+WrVbKu1f3vbYJT/xtiF5syA5HPIMtf9IgY/nKg0sWqzAUEvqY/xm7OcZc/qafLx/iO9FgOmeSAp4v5ti/Q==}

  semver@5.7.2:
    resolution: {integrity: sha512-cBznnQ9KjJqU67B52RMC65CMarK2600WFnbkcaiwWq3xy/5haFJlshgnpjovMVJ+Hff49d8GEn0b87C5pDQ10g==}
    hasBin: true

  semver@6.3.1:
    resolution: {integrity: sha512-BR7VvDCVHO+q2xBEWskxS6DJE1qRnb7DxzUrogb71CWoSficBxYsiAGd+Kl0mmq/MprG9yArRkyrQxTO6XjMzA==}
    hasBin: true

  set-cookie-parser@2.7.1:
    resolution: {integrity: sha512-IOc8uWeOZgnb3ptbCURJWNjWUPcO3ZnTTdzsurqERrP6nPyv+paC55vJM0LpOlT2ne+Ix+9+CRG1MNLlyZ4GjQ==}

  set-function-length@1.2.2:
    resolution: {integrity: sha512-pgRc4hJ4/sNjWCSS9AmnS40x3bNMDTknHgL5UaMBTMyJnU90EgWh1Rz+MC9eFu4BuN/UwZjKQuY/1v3rM7HMfg==}
    engines: {node: '>= 0.4'}

  set-function-name@2.0.2:
    resolution: {integrity: sha512-7PGFlmtwsEADb0WYyvCMa1t+yke6daIG4Wirafur5kcf+MhUnPms1UeR0CKQdTZD81yESwMHbtn+TR+dMviakQ==}
    engines: {node: '>= 0.4'}

  set-proto@1.0.0:
    resolution: {integrity: sha512-RJRdvCo6IAnPdsvP/7m6bsQqNnn1FCBX5ZNtFL98MmFF/4xAIJTIg1YbHW5DC2W5SKZanrC6i4HsJqlajw/dZw==}
    engines: {node: '>= 0.4'}

  shebang-command@1.2.0:
    resolution: {integrity: sha512-EV3L1+UQWGor21OmnvojK36mhg+TyIKDh3iFBKBohr5xeXIhNBcx8oWdgkTEEQ+BEFFYdLRuqMfd5L84N1V5Vg==}
    engines: {node: '>=0.10.0'}

  shebang-command@2.0.0:
    resolution: {integrity: sha512-kHxr2zZpYtdmrN1qDjrrX/Z1rR1kG8Dx+gkpK1G4eXmvXswmcE1hTWBWYUzlraYw1/yZp6YuDY77YtvbN0dmDA==}
    engines: {node: '>=8'}

  shebang-regex@1.0.0:
    resolution: {integrity: sha512-wpoSFAxys6b2a2wHZ1XpDSgD7N9iVjg29Ph9uV/uaP9Ex/KXlkTZTeddxDPSYQpgvzKLGJke2UU0AzoGCjNIvQ==}
    engines: {node: '>=0.10.0'}

  shebang-regex@3.0.0:
    resolution: {integrity: sha512-7++dFhtcx3353uBaq8DDR4NuxBetBzC7ZQOhmTQInHEd6bSrXdiEyzCvG07Z44UYdLShWUyXt5M/yhz8ekcb1A==}
    engines: {node: '>=8'}

  shell-quote@1.8.3:
    resolution: {integrity: sha512-ObmnIF4hXNg1BqhnHmgbDETF8dLPCggZWBjkQfhZpbszZnYur5DUljTcCHii5LC3J5E0yeO/1LIMyH+UvHQgyw==}
    engines: {node: '>= 0.4'}

  side-channel-list@1.0.0:
    resolution: {integrity: sha512-FCLHtRD/gnpCiCHEiJLOwdmFP+wzCmDEkc9y7NsYxeF4u7Btsn1ZuwgwJGxImImHicJArLP4R0yX4c2KCrMrTA==}
    engines: {node: '>= 0.4'}

  side-channel-map@1.0.1:
    resolution: {integrity: sha512-VCjCNfgMsby3tTdo02nbjtM/ewra6jPHmpThenkTYh8pG9ucZ/1P8So4u4FGBek/BjpOVsDCMoLA/iuBKIFXRA==}
    engines: {node: '>= 0.4'}

  side-channel-weakmap@1.0.2:
    resolution: {integrity: sha512-WPS/HvHQTYnHisLo9McqBHOJk2FkHO/tlpvldyrnem4aeQp4hai3gythswg6p01oSoTl58rcpiFAjF2br2Ak2A==}
    engines: {node: '>= 0.4'}

  side-channel@1.1.0:
    resolution: {integrity: sha512-ZX99e6tRweoUXqR+VBrslhda51Nh5MTQwou5tnUDgbtyM0dBgmhEDtWGP/xbKn6hqfPRHujUNwz5fy/wbbhnpw==}
    engines: {node: '>= 0.4'}

  sonner@2.0.7:
    resolution: {integrity: sha512-W6ZN4p58k8aDKA4XPcx2hpIQXBRAgyiWVkYhT7CvK6D3iAu7xjvVyhQHg2/iaKJZ1XVJ4r7XuwGL+WGEK37i9w==}
    peerDependencies:
      react: ^18.0.0 || ^19.0.0 || ^19.0.0-rc
      react-dom: ^18.0.0 || ^19.0.0 || ^19.0.0-rc

  source-map-js@1.2.1:
    resolution: {integrity: sha512-UXWMKhLOwVKb728IUtQPXxfYU+usdybtUrK/8uGE8CQMvrhOpwvzDBwj0QhSL7MQc7vIsISBG8VQ8+IDQxpfQA==}
    engines: {node: '>=0.10.0'}

  spdx-correct@3.2.0:
    resolution: {integrity: sha512-kN9dJbvnySHULIluDHy32WHRUu3Og7B9sbY7tsFLctQkIqnMh3hErYgdMjTYuqmcXX+lK5T1lnUt3G7zNswmZA==}

  spdx-exceptions@2.5.0:
    resolution: {integrity: sha512-PiU42r+xO4UbUS1buo3LPJkjlO7430Xn5SVAhdpzzsPHsjbYVflnnFdATgabnLude+Cqu25p6N+g2lw/PFsa4w==}

  spdx-expression-parse@3.0.1:
    resolution: {integrity: sha512-cbqHunsQWnJNE6KhVSMsMeH5H/L9EpymbzqTQ3uLwNCLZ1Q481oWaofqH7nO6V07xlXwY6PhQdQ2IedWx/ZK4Q==}

  spdx-license-ids@3.0.22:
    resolution: {integrity: sha512-4PRT4nh1EImPbt2jASOKHX7PB7I+e4IWNLvkKFDxNhJlfjbYlleYQh285Z/3mPTHSAK/AvdMmw5BNNuYH8ShgQ==}

  stats-gl@2.4.2:
    resolution: {integrity: sha512-g5O9B0hm9CvnM36+v7SFl39T7hmAlv541tU81ME8YeSb3i1CIP5/QdDeSB3A0la0bKNHpxpwxOVRo2wFTYEosQ==}
    peerDependencies:
      '@types/three': '*'
      three: '*'

  stats.js@0.17.0:
    resolution: {integrity: sha512-hNKz8phvYLPEcRkeG1rsGmV5ChMjKDAWU7/OJJdDErPBNChQXxCo3WZurGpnWc6gZhAzEPFad1aVgyOANH1sMw==}

  stop-iteration-iterator@1.1.0:
    resolution: {integrity: sha512-eLoXW/DHyl62zxY4SCaIgnRhuMr6ri4juEYARS8E6sCEqzKpOiE521Ucofdx+KnDZl5xmvGYaaKCk5FEOxJCoQ==}
    engines: {node: '>= 0.4'}

  string.prototype.padend@3.1.6:
    resolution: {integrity: sha512-XZpspuSB7vJWhvJc9DLSlrXl1mcA2BdoY5jjnS135ydXqLoqhs96JjDtCkjJEQHvfqZIp9hBuBMgI589peyx9Q==}
    engines: {node: '>= 0.4'}

  string.prototype.trim@1.2.10:
    resolution: {integrity: sha512-Rs66F0P/1kedk5lyYyH9uBzuiI/kNRmwJAR9quK6VOtIpZ2G+hMZd+HQbbv25MgCA6gEffoMZYxlTod4WcdrKA==}
    engines: {node: '>= 0.4'}

  string.prototype.trimend@1.0.9:
    resolution: {integrity: sha512-G7Ok5C6E/j4SGfyLCloXTrngQIQU3PWtXGst3yM7Bea9FRURf1S42ZHlZZtsNque2FN2PoUhfZXYLNWwEr4dLQ==}
    engines: {node: '>= 0.4'}

  string.prototype.trimstart@1.0.8:
    resolution: {integrity: sha512-UXSH262CSZY1tfu3G3Secr6uGLCFVPMhIqHjlgCUtCCcgihYc/xKs9djMTMUOb2j1mVSeU8EU6NWc/iQKU6Gfg==}
    engines: {node: '>= 0.4'}

  strip-bom@3.0.0:
    resolution: {integrity: sha512-vavAMRXOgBVNF6nyEEmL3DBK19iRpDcoIwW+swQ+CbGiu7lju6t+JklA1MHweoWtadgt4ISVUsXLyDq34ddcwA==}
    engines: {node: '>=4'}

  supports-color@5.5.0:
    resolution: {integrity: sha512-QjVjwdXIt408MIiAqCX4oUKsgU2EqAGzs2Ppkm4aQYbjm+ZEWEcW4SfFNTr4uMNZma0ey4f5lgLrkB0aX0QMow==}
    engines: {node: '>=4'}

  supports-preserve-symlinks-flag@1.0.0:
    resolution: {integrity: sha512-ot0WnXS9fgdkgIcePe6RHNk1WA8+muPa6cSjeR3V8K27q9BB1rTE3R1p7Hv0z1ZyAc8s6Vvv8DIyWf681MAt0w==}
    engines: {node: '>= 0.4'}

  suspend-react@0.1.3:
    resolution: {integrity: sha512-aqldKgX9aZqpoDp3e8/BZ8Dm7x1pJl+qI3ZKxDN0i/IQTWUwBx/ManmlVJ3wowqbno6c2bmiIfs+Um6LbsjJyQ==}
    peerDependencies:
      react: '>=17.0'

  tailwind-merge@3.3.1:
    resolution: {integrity: sha512-gBXpgUm/3rp1lMZZrM/w7D8GKqshif0zAymAhbCyIt8KMe+0v9DQ7cdYLR4FHH/cKpdTXb+A/tKKU3eolfsI+g==}

  tailwindcss@4.1.14:
    resolution: {integrity: sha512-b7pCxjGO98LnxVkKjaZSDeNuljC4ueKUddjENJOADtubtdo8llTaJy7HwBMeLNSSo2N5QIAgklslK1+Ir8r6CA==}

  tapable@2.3.0:
    resolution: {integrity: sha512-g9ljZiwki/LfxmQADO3dEY1CbpmXT5Hm2fJ+QaGKwSXUylMybePR7/67YW7jOrrvjEgL1Fmz5kzyAjWVWLlucg==}
    engines: {node: '>=6'}

  tar@7.5.1:
    resolution: {integrity: sha512-nlGpxf+hv0v7GkWBK2V9spgactGOp0qvfWRxUMjqHyzrt3SgwE48DIv/FhqPHJYLHpgW1opq3nERbz5Anq7n1g==}
    engines: {node: '>=18'}

  three-mesh-bvh@0.8.3:
    resolution: {integrity: sha512-4G5lBaF+g2auKX3P0yqx+MJC6oVt6sB5k+CchS6Ob0qvH0YIhuUk1eYr7ktsIpY+albCqE80/FVQGV190PmiAg==}
    peerDependencies:
      three: '>= 0.159.0'

  three-stdlib@2.36.0:
    resolution: {integrity: sha512-kv0Byb++AXztEGsULgMAs8U2jgUdz6HPpAB/wDJnLiLlaWQX2APHhiTJIN7rqW+Of0eRgcp7jn05U1BsCP3xBA==}
    peerDependencies:
      three: '>=0.128.0'

  three@0.180.0:
    resolution: {integrity: sha512-o+qycAMZrh+TsE01GqWUxUIKR1AL0S8pq7zDkYOQw8GqfX8b8VoCKYUoHbhiX5j+7hr8XsuHDVU6+gkQJQKg9w==}

  tiny-invariant@1.3.3:
    resolution: {integrity: sha512-+FbBPE1o9QAYvviau/qC5SE3caw21q3xkvWKBtja5vgqOWIHHJ3ioaq1VPfn/Szqctz2bU/oYeKd9/z5BL+PVg==}

  tinyglobby@0.2.15:
    resolution: {integrity: sha512-j2Zq4NyQYG5XMST4cbs02Ak8iJUdxRM0XI5QyxXuZOzKOINmWurp3smXu3y5wDcJrptwpSjgXHzIQxR0omXljQ==}
    engines: {node: '>=12.0.0'}

  to-regex-range@5.0.1:
    resolution: {integrity: sha512-65P7iz6X5yEr1cwcgvQxbbIw7Uk3gOy5dIdtZ4rDveLqhrdJP+Li/Hx6tyK0NEb+2GCyneCMJiGqrADCSNk8sQ==}
    engines: {node: '>=8.0'}

  troika-three-text@0.52.4:
    resolution: {integrity: sha512-V50EwcYGruV5rUZ9F4aNsrytGdKcXKALjEtQXIOBfhVoZU9VAqZNIoGQ3TMiooVqFAbR1w15T+f+8gkzoFzawg==}
    peerDependencies:
      three: '>=0.125.0'

  troika-three-utils@0.52.4:
    resolution: {integrity: sha512-NORAStSVa/BDiG52Mfudk4j1FG4jC4ILutB3foPnfGbOeIs9+G5vZLa0pnmnaftZUGm4UwSoqEpWdqvC7zms3A==}
    peerDependencies:
      three: '>=0.125.0'

  troika-worker-utils@0.52.0:
    resolution: {integrity: sha512-W1CpvTHykaPH5brv5VHLfQo9D1OYuo0cSBEUQFFT/nBUzM8iD6Lq2/tgG/f1OelbAS1WtaTPQzE5uM49egnngw==}

  ts-custom-error@3.3.1:
    resolution: {integrity: sha512-5OX1tzOjxWEgsr/YEUWSuPrQ00deKLh6D7OTWcvNHm12/7QPyRh8SYpyWvA4IZv8H/+GQWQEh/kwo95Q9OVW1A==}
    engines: {node: '>=14.0.0'}

  tslib@2.8.1:
    resolution: {integrity: sha512-oJFu94HQb+KVduSUQL7wnpmqnfmLsOA/nAh6b6EH0wCEoK0/mPeXU6c3wKDV83MkOuHPRHtSXKKU99IBazS/2w==}

  tunnel-rat@0.1.2:
    resolution: {integrity: sha512-lR5VHmkPhzdhrM092lI2nACsLO4QubF0/yoOhzX7c+wIpbN1GjHNzCc91QlpxBi+cnx8vVJ+Ur6vL5cEoQPFpQ==}

  tw-animate-css@1.4.0:
    resolution: {integrity: sha512-7bziOlRqH0hJx80h/3mbicLW7o8qLsH5+RaLR2t+OHM3D0JlWGODQKQ4cxbK7WlvmUxpcj6Kgu6EKqjrGFe3QQ==}

  typed-array-buffer@1.0.3:
    resolution: {integrity: sha512-nAYYwfY3qnzX30IkA6AQZjVbtK6duGontcQm1WSG1MD94YLqK0515GNApXkoxKOWMusVssAHWLh9SeaoefYFGw==}
    engines: {node: '>= 0.4'}

  typed-array-byte-length@1.0.3:
    resolution: {integrity: sha512-BaXgOuIxz8n8pIq3e7Atg/7s+DpiYrxn4vdot3w9KbnBhcRQq6o3xemQdIfynqSeXeDrF32x+WvfzmOjPiY9lg==}
    engines: {node: '>= 0.4'}

  typed-array-byte-offset@1.0.4:
    resolution: {integrity: sha512-bTlAFB/FBYMcuX81gbL4OcpH5PmlFHqlCCpAl8AlEzMz5k53oNDvN8p1PNOWLEmI2x4orp3raOFB51tv9X+MFQ==}
    engines: {node: '>= 0.4'}

  typed-array-length@1.0.7:
    resolution: {integrity: sha512-3KS2b+kL7fsuk/eJZ7EQdnEmQoaho/r6KUef7hxvltNA5DR8NAUM+8wJMbJyZ4G9/7i3v5zPBIMN5aybAh2/Jg==}
    engines: {node: '>= 0.4'}

  typescript@5.7.3:
    resolution: {integrity: sha512-84MVSjMEHP+FQRPy3pX9sTVV/INIex71s9TL2Gm5FG/WG1SqXeKyZ0k7/blY/4FdOzI12CBy1vGc4og/eus0fw==}
    engines: {node: '>=14.17'}
    hasBin: true

  ufo@1.6.1:
    resolution: {integrity: sha512-9a4/uxlTWJ4+a5i0ooc1rU7C7YOw3wT+UGqdeNNHWnOF9qcMBgLRS+4IYUqbczewFx4mLEig6gawh7X6mFlEkA==}

  unbox-primitive@1.1.0:
    resolution: {integrity: sha512-nWJ91DjeOkej/TA8pXQ3myruKpKEYgqvpw9lz4OPHj/NWFNluYrjbz9j01CJ8yKQd2g4jFoOkINCTW2I5LEEyw==}
    engines: {node: '>= 0.4'}

  undici-types@6.21.0:
    resolution: {integrity: sha512-iwDZqg0QAGrg9Rav5H4n0M64c3mkR59cJ6wQp+7C4nI0gsmExaedaYLNO44eT4AtBBwjbTiGPMlt2Md0T9H9JQ==}

  update-browserslist-db@1.1.3:
    resolution: {integrity: sha512-UxhIZQ+QInVdunkDAaiazvvT/+fXL5Osr0JZlJulepYu6Jd7qJtDZjlur0emRlT71EN3ScPoE7gvsuIKKNavKw==}
    hasBin: true
    peerDependencies:
      browserslist: '>= 4.21.0'

  use-callback-ref@1.3.3:
    resolution: {integrity: sha512-jQL3lRnocaFtu3V00JToYz/4QkNWswxijDaCVNZRiRTO3HQDLsdu1ZtmIUvV4yPp+rvWm5j0y0TG/S61cuijTg==}
    engines: {node: '>=10'}
    peerDependencies:
      '@types/react': '*'
      react: ^16.8.0 || ^17.0.0 || ^18.0.0 || ^19.0.0 || ^19.0.0-rc
    peerDependenciesMeta:
      '@types/react':
        optional: true

  use-sidecar@1.1.3:
    resolution: {integrity: sha512-Fedw0aZvkhynoPYlA5WXrMCAMm+nSWdZt6lzJQ7Ok8S6Q+VsHmHpRWndVRJ8Be0ZbkfPc5LRYH+5XrzXcEeLRQ==}
    engines: {node: '>=10'}
    peerDependencies:
      '@types/react': '*'
      react: ^16.8.0 || ^17.0.0 || ^18.0.0 || ^19.0.0 || ^19.0.0-rc
    peerDependenciesMeta:
      '@types/react':
        optional: true

  use-sync-external-store@1.6.0:
    resolution: {integrity: sha512-Pp6GSwGP/NrPIrxVFAIkOQeyw8lFenOHijQWkUTrDvrF4ALqylP2C/KCkeS9dpUM3KvYRQhna5vt7IL95+ZQ9w==}
    peerDependencies:
      react: ^16.8.0 || ^17.0.0 || ^18.0.0 || ^19.0.0

  utility-types@3.11.0:
    resolution: {integrity: sha512-6Z7Ma2aVEWisaL6TvBCy7P8rm2LQoPv6dJ7ecIaIixHcwfbJ0x7mWdbcwlIM5IGQxPZSFYeqRCqlOOeKoJYMkw==}
    engines: {node: '>= 4'}

  validate-npm-package-license@3.0.4:
    resolution: {integrity: sha512-DpKm2Ui/xN7/HQKCtpZxoRWBhZ9Z0kqtygG8XCgNQ8ZlDnxuQmWhj566j8fN4Cu3/JmbhsDo7fcAJq4s9h27Ew==}

  vaul@1.1.2:
    resolution: {integrity: sha512-ZFkClGpWyI2WUQjdLJ/BaGuV6AVQiJ3uELGk3OYtP+B6yCO7Cmn9vPFXVJkRaGkOJu3m8bQMgtyzNHixULceQA==}
    peerDependencies:
      react: ^16.8 || ^17.0 || ^18.0 || ^19.0.0 || ^19.0.0-rc
      react-dom: ^16.8 || ^17.0 || ^18.0 || ^19.0.0 || ^19.0.0-rc

  victory-vendor@36.9.2:
    resolution: {integrity: sha512-PnpQQMuxlwYdocC8fIJqVXvkeViHYzotI+NJrCuav0ZYFoq912ZHBk3mCeuj+5/VpodOjPe1z0Fk2ihgzlXqjQ==}

  vite-plugin-pages@0.33.1:
    resolution: {integrity: sha512-ITLgZQCphuuovKqJg4cD7Mqo3SlaUO95O+Vfu1Kz9lF8fkAwNRK3XM25rGqaWXVja5OYinsskNH8Q8Eqvjk71Q==}
    peerDependencies:
      '@solidjs/router': '*'
      '@vue/compiler-sfc': ^2.7.0 || ^3.0.0
      react-router: '*'
      vite: ^2.0.0 || ^3.0.0-0 || ^4.0.0 || ^5.0.0 || ^6.0.0 || ^7.0.0
      vue-router: '*'
    peerDependenciesMeta:
      '@solidjs/router':
        optional: true
      '@vue/compiler-sfc':
        optional: true
      react-router:
        optional: true
      vue-router:
        optional: true

  vite@6.4.0:
    resolution: {integrity: sha512-oLnWs9Hak/LOlKjeSpOwD6JMks8BeICEdYMJBf6P4Lac/pO9tKiv/XhXnAM7nNfSkZahjlCZu9sS50zL8fSnsw==}
    engines: {node: ^18.0.0 || ^20.0.0 || >=22.0.0}
    hasBin: true
    peerDependencies:
      '@types/node': ^18.0.0 || ^20.0.0 || >=22.0.0
      jiti: '>=1.21.0'
      less: '*'
      lightningcss: ^1.21.0
      sass: '*'
      sass-embedded: '*'
      stylus: '*'
      sugarss: '*'
      terser: ^5.16.0
      tsx: ^4.8.1
      yaml: ^2.4.2
    peerDependenciesMeta:
      '@types/node':
        optional: true
      jiti:
        optional: true
      less:
        optional: true
      lightningcss:
        optional: true
      sass:
        optional: true
      sass-embedded:
        optional: true
      stylus:
        optional: true
      sugarss:
        optional: true
      terser:
        optional: true
      tsx:
        optional: true
      yaml:
        optional: true

  webgl-constants@1.1.1:
    resolution: {integrity: sha512-LkBXKjU5r9vAW7Gcu3T5u+5cvSvh5WwINdr0C+9jpzVB41cjQAP5ePArDtk/WHYdVj0GefCgM73BA7FlIiNtdg==}

  webgl-sdf-generator@1.1.1:
    resolution: {integrity: sha512-9Z0JcMTFxeE+b2x1LJTdnaT8rT8aEp7MVxkNwoycNmJWwPdzoXzMh0BjJSh/AEFP+KPYZUli814h8bJZFIZ2jA==}

  which-boxed-primitive@1.1.1:
    resolution: {integrity: sha512-TbX3mj8n0odCBFVlY8AxkqcHASw3L60jIuF8jFP78az3C2YhmGvqbHBpAjTRH2/xqYunrJ9g1jSyjCjpoWzIAA==}
    engines: {node: '>= 0.4'}

  which-builtin-type@1.2.1:
    resolution: {integrity: sha512-6iBczoX+kDQ7a3+YJBnh3T+KZRxM/iYNPXicqk66/Qfm1b93iu+yOImkg0zHbj5LNOcNv1TEADiZ0xa34B4q6Q==}
    engines: {node: '>= 0.4'}

  which-collection@1.0.2:
    resolution: {integrity: sha512-K4jVyjnBdgvc86Y6BkaLZEN933SwYOuBFkdmBu9ZfkcAbdVbpITnDmjvZ/aQjRXQrv5EPkTnD1s39GiiqbngCw==}
    engines: {node: '>= 0.4'}

  which-typed-array@1.1.19:
    resolution: {integrity: sha512-rEvr90Bck4WZt9HHFC4DJMsjvu7x+r6bImz0/BrbWb7A2djJ8hnZMrWnHo9F8ssv0OMErasDhftrfROTyqSDrw==}
    engines: {node: '>= 0.4'}

  which@1.3.1:
    resolution: {integrity: sha512-HxJdYWq1MTIQbJ3nw0cqssHoTNU267KlrDuGZ1WYlxDStUtKUhOaJmh112/TZmHxxUfuJqPXSOm7tDyas0OSIQ==}
    hasBin: true

  which@2.0.2:
    resolution: {integrity: sha512-BLI3Tl1TW3Pvl70l3yq3Y64i+awpwXqsGBYWkkqMtnbXgrMD+yj7rhW0kuEDxzJaYXGjEW5ogapKNMEKNMjibA==}
    engines: {node: '>= 8'}
    hasBin: true

  yallist@3.1.1:
    resolution: {integrity: sha512-a4UGQaWPH59mOXUYnAG2ewncQS4i4F43Tv3JoAM+s2VDAmS9NsK8GpDMLrCHPksFT7h3K6TOoUNn2pb7RoXx4g==}

  yallist@5.0.0:
    resolution: {integrity: sha512-YgvUTfwqyc7UXVMrB+SImsVYSmTS8X/tSrtdNZMImM+n7+QTriRXyXim0mBrTXNeqzVF0KWGgHPeiyViFFrNDw==}
    engines: {node: '>=18'}

  yaml@2.8.1:
    resolution: {integrity: sha512-lcYcMxX2PO9XMGvAJkJ3OsNMw+/7FKes7/hgerGUYWIoWu5j/+YQqcZr5JnPZWzOsEBgMbSbiSTn/dv/69Mkpw==}
    engines: {node: '>= 14.6'}
    hasBin: true

  zod@4.1.12:
    resolution: {integrity: sha512-JInaHOamG8pt5+Ey8kGmdcAcg3OL9reK8ltczgHTAwNhMys/6ThXHityHxVV2p3fkw/c+MAvBHFVYHFZDmjMCQ==}

  zustand@4.5.7:
    resolution: {integrity: sha512-CHOUy7mu3lbD6o6LJLfllpjkzhHXSBlX8B9+qPddUsIfeF5S/UZ5q0kmCsnRqT1UHFQZchNFDDzMbQsuesHWlw==}
    engines: {node: '>=12.7.0'}
    peerDependencies:
      '@types/react': '>=16.8'
      immer: '>=9.0.6'
      react: '>=16.8'
    peerDependenciesMeta:
      '@types/react':
        optional: true
      immer:
        optional: true
      react:
        optional: true

  zustand@5.0.8:
    resolution: {integrity: sha512-gyPKpIaxY9XcO2vSMrLbiER7QMAMGOQZVRdJ6Zi782jkbzZygq5GI9nG8g+sMgitRtndwaBSl7uiqC49o1SSiw==}
    engines: {node: '>=12.20.0'}
    peerDependencies:
      '@types/react': '>=18.0.0'
      immer: '>=9.0.6'
      react: '>=18.0.0'
      use-sync-external-store: '>=1.2.0'
    peerDependenciesMeta:
      '@types/react':
        optional: true
      immer:
        optional: true
      react:
        optional: true
      use-sync-external-store:
        optional: true

snapshots:

  '@auth0/auth0-react@2.8.0(react-dom@19.2.0(react@19.2.0))(react@19.2.0)':
    dependencies:
      '@auth0/auth0-spa-js': 2.7.0
      react: 19.2.0
      react-dom: 19.2.0(react@19.2.0)
    optional: true

  '@auth0/auth0-spa-js@2.7.0':
    dependencies:
      browser-tabs-lock: 1.3.0
      dpop: 2.1.1
      es-cookie: 1.3.2
    optional: true

  '@babel/code-frame@7.27.1':
    dependencies:
      '@babel/helper-validator-identifier': 7.27.1
      js-tokens: 4.0.0
      picocolors: 1.1.1

  '@babel/compat-data@7.28.4': {}

  '@babel/core@7.28.4':
    dependencies:
      '@babel/code-frame': 7.27.1
      '@babel/generator': 7.28.3
      '@babel/helper-compilation-targets': 7.27.2
      '@babel/helper-module-transforms': 7.28.3(@babel/core@7.28.4)
      '@babel/helpers': 7.28.4
      '@babel/parser': 7.28.4
      '@babel/template': 7.27.2
      '@babel/traverse': 7.28.4
      '@babel/types': 7.28.4
      '@jridgewell/remapping': 2.3.5
      convert-source-map: 2.0.0
      debug: 4.4.3
      gensync: 1.0.0-beta.2
      json5: 2.2.3
      semver: 6.3.1
    transitivePeerDependencies:
      - supports-color

  '@babel/generator@7.28.3':
    dependencies:
      '@babel/parser': 7.28.4
      '@babel/types': 7.28.4
      '@jridgewell/gen-mapping': 0.3.13
      '@jridgewell/trace-mapping': 0.3.31
      jsesc: 3.1.0

  '@babel/helper-compilation-targets@7.27.2':
    dependencies:
      '@babel/compat-data': 7.28.4
      '@babel/helper-validator-option': 7.27.1
      browserslist: 4.26.3
      lru-cache: 5.1.1
      semver: 6.3.1

  '@babel/helper-globals@7.28.0': {}

  '@babel/helper-module-imports@7.27.1':
    dependencies:
      '@babel/traverse': 7.28.4
      '@babel/types': 7.28.4
    transitivePeerDependencies:
      - supports-color

  '@babel/helper-module-transforms@7.28.3(@babel/core@7.28.4)':
    dependencies:
      '@babel/core': 7.28.4
      '@babel/helper-module-imports': 7.27.1
      '@babel/helper-validator-identifier': 7.27.1
      '@babel/traverse': 7.28.4
    transitivePeerDependencies:
      - supports-color

  '@babel/helper-plugin-utils@7.27.1': {}

  '@babel/helper-string-parser@7.27.1': {}

  '@babel/helper-validator-identifier@7.27.1': {}

  '@babel/helper-validator-option@7.27.1': {}

  '@babel/helpers@7.28.4':
    dependencies:
      '@babel/template': 7.27.2
      '@babel/types': 7.28.4

  '@babel/parser@7.28.4':
    dependencies:
      '@babel/types': 7.28.4

  '@babel/plugin-transform-react-jsx-self@7.27.1(@babel/core@7.28.4)':
    dependencies:
      '@babel/core': 7.28.4
      '@babel/helper-plugin-utils': 7.27.1

  '@babel/plugin-transform-react-jsx-source@7.27.1(@babel/core@7.28.4)':
    dependencies:
      '@babel/core': 7.28.4
      '@babel/helper-plugin-utils': 7.27.1

  '@babel/runtime@7.28.4': {}

  '@babel/template@7.27.2':
    dependencies:
      '@babel/code-frame': 7.27.1
      '@babel/parser': 7.28.4
      '@babel/types': 7.28.4

  '@babel/traverse@7.28.4':
    dependencies:
      '@babel/code-frame': 7.27.1
      '@babel/generator': 7.28.3
      '@babel/helper-globals': 7.28.0
      '@babel/parser': 7.28.4
      '@babel/template': 7.27.2
      '@babel/types': 7.28.4
      debug: 4.4.3
    transitivePeerDependencies:
      - supports-color

  '@babel/types@7.28.4':
    dependencies:
      '@babel/helper-string-parser': 7.27.1
      '@babel/helper-validator-identifier': 7.27.1

  '@biomejs/biome@2.2.6':
    optionalDependencies:
      '@biomejs/cli-darwin-arm64': 2.2.6
      '@biomejs/cli-darwin-x64': 2.2.6
      '@biomejs/cli-linux-arm64': 2.2.6
      '@biomejs/cli-linux-arm64-musl': 2.2.6
      '@biomejs/cli-linux-x64': 2.2.6
      '@biomejs/cli-linux-x64-musl': 2.2.6
      '@biomejs/cli-win32-arm64': 2.2.6
      '@biomejs/cli-win32-x64': 2.2.6

  '@biomejs/cli-darwin-arm64@2.2.6':
    optional: true

  '@biomejs/cli-darwin-x64@2.2.6':
    optional: true

  '@biomejs/cli-linux-arm64-musl@2.2.6':
    optional: true

  '@biomejs/cli-linux-arm64@2.2.6':
    optional: true

  '@biomejs/cli-linux-x64-musl@2.2.6':
    optional: true

  '@biomejs/cli-linux-x64@2.2.6':
    optional: true

  '@biomejs/cli-win32-arm64@2.2.6':
    optional: true

  '@biomejs/cli-win32-x64@2.2.6':
    optional: true

  '@date-fns/tz@1.4.1': {}

  '@dimforge/rapier3d-compat@0.12.0': {}

  '@esbuild/aix-ppc64@0.25.11':
    optional: true

  '@esbuild/aix-ppc64@0.25.4':
    optional: true

  '@esbuild/android-arm64@0.25.11':
    optional: true

  '@esbuild/android-arm64@0.25.4':
    optional: true

  '@esbuild/android-arm@0.25.11':
    optional: true

  '@esbuild/android-arm@0.25.4':
    optional: true

  '@esbuild/android-x64@0.25.11':
    optional: true

  '@esbuild/android-x64@0.25.4':
    optional: true

  '@esbuild/darwin-arm64@0.25.11':
    optional: true

  '@esbuild/darwin-arm64@0.25.4':
    optional: true

  '@esbuild/darwin-x64@0.25.11':
    optional: true

  '@esbuild/darwin-x64@0.25.4':
    optional: true

  '@esbuild/freebsd-arm64@0.25.11':
    optional: true

  '@esbuild/freebsd-arm64@0.25.4':
    optional: true

  '@esbuild/freebsd-x64@0.25.11':
    optional: true

  '@esbuild/freebsd-x64@0.25.4':
    optional: true

  '@esbuild/linux-arm64@0.25.11':
    optional: true

  '@esbuild/linux-arm64@0.25.4':
    optional: true

  '@esbuild/linux-arm@0.25.11':
    optional: true

  '@esbuild/linux-arm@0.25.4':
    optional: true

  '@esbuild/linux-ia32@0.25.11':
    optional: true

  '@esbuild/linux-ia32@0.25.4':
    optional: true

  '@esbuild/linux-loong64@0.25.11':
    optional: true

  '@esbuild/linux-loong64@0.25.4':
    optional: true

  '@esbuild/linux-mips64el@0.25.11':
    optional: true

  '@esbuild/linux-mips64el@0.25.4':
    optional: true

  '@esbuild/linux-ppc64@0.25.11':
    optional: true

  '@esbuild/linux-ppc64@0.25.4':
    optional: true

  '@esbuild/linux-riscv64@0.25.11':
    optional: true

  '@esbuild/linux-riscv64@0.25.4':
    optional: true

  '@esbuild/linux-s390x@0.25.11':
    optional: true

  '@esbuild/linux-s390x@0.25.4':
    optional: true

  '@esbuild/linux-x64@0.25.11':
    optional: true

  '@esbuild/linux-x64@0.25.4':
    optional: true

  '@esbuild/netbsd-arm64@0.25.11':
    optional: true

  '@esbuild/netbsd-arm64@0.25.4':
    optional: true

  '@esbuild/netbsd-x64@0.25.11':
    optional: true

  '@esbuild/netbsd-x64@0.25.4':
    optional: true

  '@esbuild/openbsd-arm64@0.25.11':
    optional: true

  '@esbuild/openbsd-arm64@0.25.4':
    optional: true

  '@esbuild/openbsd-x64@0.25.11':
    optional: true

  '@esbuild/openbsd-x64@0.25.4':
    optional: true

  '@esbuild/openharmony-arm64@0.25.11':
    optional: true

  '@esbuild/sunos-x64@0.25.11':
    optional: true

  '@esbuild/sunos-x64@0.25.4':
    optional: true

  '@esbuild/win32-arm64@0.25.11':
    optional: true

  '@esbuild/win32-arm64@0.25.4':
    optional: true

  '@esbuild/win32-ia32@0.25.11':
    optional: true

  '@esbuild/win32-ia32@0.25.4':
    optional: true

  '@esbuild/win32-x64@0.25.11':
    optional: true

  '@esbuild/win32-x64@0.25.4':
    optional: true

  '@floating-ui/core@1.7.3':
    dependencies:
      '@floating-ui/utils': 0.2.10

  '@floating-ui/dom@1.7.4':
    dependencies:
      '@floating-ui/core': 1.7.3
      '@floating-ui/utils': 0.2.10

  '@floating-ui/react-dom@2.1.6(react-dom@19.2.0(react@19.2.0))(react@19.2.0)':
    dependencies:
      '@floating-ui/dom': 1.7.4
      react: 19.2.0
      react-dom: 19.2.0(react@19.2.0)

  '@floating-ui/utils@0.2.10': {}

  '@hookform/resolvers@5.2.2(react-hook-form@7.65.0(react@19.2.0))':
    dependencies:
      '@standard-schema/utils': 0.3.0
      react-hook-form: 7.65.0(react@19.2.0)

  '@isaacs/fs-minipass@4.0.1':
    dependencies:
      minipass: 7.1.2

  '@jridgewell/gen-mapping@0.3.13':
    dependencies:
      '@jridgewell/sourcemap-codec': 1.5.5
      '@jridgewell/trace-mapping': 0.3.31

  '@jridgewell/remapping@2.3.5':
    dependencies:
      '@jridgewell/gen-mapping': 0.3.13
      '@jridgewell/trace-mapping': 0.3.31

  '@jridgewell/resolve-uri@3.1.2': {}

  '@jridgewell/sourcemap-codec@1.5.5': {}

  '@jridgewell/trace-mapping@0.3.31':
    dependencies:
      '@jridgewell/resolve-uri': 3.1.2
      '@jridgewell/sourcemap-codec': 1.5.5

  '@kurkle/color@0.3.4': {}

  '@mediapipe/tasks-vision@0.10.17': {}

  '@monogrid/gainmap-js@3.1.0(three@0.180.0)':
    dependencies:
      promise-worker-transferable: 1.0.4
      three: 0.180.0

  '@radix-ui/number@1.1.1': {}

  '@radix-ui/primitive@1.1.3': {}

  '@radix-ui/react-accordion@1.2.12(@types/react-dom@19.2.2(@types/react@19.2.2))(@types/react@19.2.2)(react-dom@19.2.0(react@19.2.0))(react@19.2.0)':
    dependencies:
      '@radix-ui/primitive': 1.1.3
      '@radix-ui/react-collapsible': 1.1.12(@types/react-dom@19.2.2(@types/react@19.2.2))(@types/react@19.2.2)(react-dom@19.2.0(react@19.2.0))(react@19.2.0)
      '@radix-ui/react-collection': 1.1.7(@types/react-dom@19.2.2(@types/react@19.2.2))(@types/react@19.2.2)(react-dom@19.2.0(react@19.2.0))(react@19.2.0)
      '@radix-ui/react-compose-refs': 1.1.2(@types/react@19.2.2)(react@19.2.0)
      '@radix-ui/react-context': 1.1.2(@types/react@19.2.2)(react@19.2.0)
      '@radix-ui/react-direction': 1.1.1(@types/react@19.2.2)(react@19.2.0)
      '@radix-ui/react-id': 1.1.1(@types/react@19.2.2)(react@19.2.0)
      '@radix-ui/react-primitive': 2.1.3(@types/react-dom@19.2.2(@types/react@19.2.2))(@types/react@19.2.2)(react-dom@19.2.0(react@19.2.0))(react@19.2.0)
      '@radix-ui/react-use-controllable-state': 1.2.2(@types/react@19.2.2)(react@19.2.0)
      react: 19.2.0
      react-dom: 19.2.0(react@19.2.0)
    optionalDependencies:
      '@types/react': 19.2.2
      '@types/react-dom': 19.2.2(@types/react@19.2.2)

  '@radix-ui/react-alert-dialog@1.1.15(@types/react-dom@19.2.2(@types/react@19.2.2))(@types/react@19.2.2)(react-dom@19.2.0(react@19.2.0))(react@19.2.0)':
    dependencies:
      '@radix-ui/primitive': 1.1.3
      '@radix-ui/react-compose-refs': 1.1.2(@types/react@19.2.2)(react@19.2.0)
      '@radix-ui/react-context': 1.1.2(@types/react@19.2.2)(react@19.2.0)
      '@radix-ui/react-dialog': 1.1.15(@types/react-dom@19.2.2(@types/react@19.2.2))(@types/react@19.2.2)(react-dom@19.2.0(react@19.2.0))(react@19.2.0)
      '@radix-ui/react-primitive': 2.1.3(@types/react-dom@19.2.2(@types/react@19.2.2))(@types/react@19.2.2)(react-dom@19.2.0(react@19.2.0))(react@19.2.0)
      '@radix-ui/react-slot': 1.2.3(@types/react@19.2.2)(react@19.2.0)
      react: 19.2.0
      react-dom: 19.2.0(react@19.2.0)
    optionalDependencies:
      '@types/react': 19.2.2
      '@types/react-dom': 19.2.2(@types/react@19.2.2)

  '@radix-ui/react-arrow@1.1.7(@types/react-dom@19.2.2(@types/react@19.2.2))(@types/react@19.2.2)(react-dom@19.2.0(react@19.2.0))(react@19.2.0)':
    dependencies:
      '@radix-ui/react-primitive': 2.1.3(@types/react-dom@19.2.2(@types/react@19.2.2))(@types/react@19.2.2)(react-dom@19.2.0(react@19.2.0))(react@19.2.0)
      react: 19.2.0
      react-dom: 19.2.0(react@19.2.0)
    optionalDependencies:
      '@types/react': 19.2.2
      '@types/react-dom': 19.2.2(@types/react@19.2.2)

  '@radix-ui/react-aspect-ratio@1.1.7(@types/react-dom@19.2.2(@types/react@19.2.2))(@types/react@19.2.2)(react-dom@19.2.0(react@19.2.0))(react@19.2.0)':
    dependencies:
      '@radix-ui/react-primitive': 2.1.3(@types/react-dom@19.2.2(@types/react@19.2.2))(@types/react@19.2.2)(react-dom@19.2.0(react@19.2.0))(react@19.2.0)
      react: 19.2.0
      react-dom: 19.2.0(react@19.2.0)
    optionalDependencies:
      '@types/react': 19.2.2
      '@types/react-dom': 19.2.2(@types/react@19.2.2)

  '@radix-ui/react-avatar@1.1.10(@types/react-dom@19.2.2(@types/react@19.2.2))(@types/react@19.2.2)(react-dom@19.2.0(react@19.2.0))(react@19.2.0)':
    dependencies:
      '@radix-ui/react-context': 1.1.2(@types/react@19.2.2)(react@19.2.0)
      '@radix-ui/react-primitive': 2.1.3(@types/react-dom@19.2.2(@types/react@19.2.2))(@types/react@19.2.2)(react-dom@19.2.0(react@19.2.0))(react@19.2.0)
      '@radix-ui/react-use-callback-ref': 1.1.1(@types/react@19.2.2)(react@19.2.0)
      '@radix-ui/react-use-is-hydrated': 0.1.0(@types/react@19.2.2)(react@19.2.0)
      '@radix-ui/react-use-layout-effect': 1.1.1(@types/react@19.2.2)(react@19.2.0)
      react: 19.2.0
      react-dom: 19.2.0(react@19.2.0)
    optionalDependencies:
      '@types/react': 19.2.2
      '@types/react-dom': 19.2.2(@types/react@19.2.2)

  '@radix-ui/react-checkbox@1.3.3(@types/react-dom@19.2.2(@types/react@19.2.2))(@types/react@19.2.2)(react-dom@19.2.0(react@19.2.0))(react@19.2.0)':
    dependencies:
      '@radix-ui/primitive': 1.1.3
      '@radix-ui/react-compose-refs': 1.1.2(@types/react@19.2.2)(react@19.2.0)
      '@radix-ui/react-context': 1.1.2(@types/react@19.2.2)(react@19.2.0)
      '@radix-ui/react-presence': 1.1.5(@types/react-dom@19.2.2(@types/react@19.2.2))(@types/react@19.2.2)(react-dom@19.2.0(react@19.2.0))(react@19.2.0)
      '@radix-ui/react-primitive': 2.1.3(@types/react-dom@19.2.2(@types/react@19.2.2))(@types/react@19.2.2)(react-dom@19.2.0(react@19.2.0))(react@19.2.0)
      '@radix-ui/react-use-controllable-state': 1.2.2(@types/react@19.2.2)(react@19.2.0)
      '@radix-ui/react-use-previous': 1.1.1(@types/react@19.2.2)(react@19.2.0)
      '@radix-ui/react-use-size': 1.1.1(@types/react@19.2.2)(react@19.2.0)
      react: 19.2.0
      react-dom: 19.2.0(react@19.2.0)
    optionalDependencies:
      '@types/react': 19.2.2
      '@types/react-dom': 19.2.2(@types/react@19.2.2)

  '@radix-ui/react-collapsible@1.1.12(@types/react-dom@19.2.2(@types/react@19.2.2))(@types/react@19.2.2)(react-dom@19.2.0(react@19.2.0))(react@19.2.0)':
    dependencies:
      '@radix-ui/primitive': 1.1.3
      '@radix-ui/react-compose-refs': 1.1.2(@types/react@19.2.2)(react@19.2.0)
      '@radix-ui/react-context': 1.1.2(@types/react@19.2.2)(react@19.2.0)
      '@radix-ui/react-id': 1.1.1(@types/react@19.2.2)(react@19.2.0)
      '@radix-ui/react-presence': 1.1.5(@types/react-dom@19.2.2(@types/react@19.2.2))(@types/react@19.2.2)(react-dom@19.2.0(react@19.2.0))(react@19.2.0)
      '@radix-ui/react-primitive': 2.1.3(@types/react-dom@19.2.2(@types/react@19.2.2))(@types/react@19.2.2)(react-dom@19.2.0(react@19.2.0))(react@19.2.0)
      '@radix-ui/react-use-controllable-state': 1.2.2(@types/react@19.2.2)(react@19.2.0)
      '@radix-ui/react-use-layout-effect': 1.1.1(@types/react@19.2.2)(react@19.2.0)
      react: 19.2.0
      react-dom: 19.2.0(react@19.2.0)
    optionalDependencies:
      '@types/react': 19.2.2
      '@types/react-dom': 19.2.2(@types/react@19.2.2)

  '@radix-ui/react-collection@1.1.7(@types/react-dom@19.2.2(@types/react@19.2.2))(@types/react@19.2.2)(react-dom@19.2.0(react@19.2.0))(react@19.2.0)':
    dependencies:
      '@radix-ui/react-compose-refs': 1.1.2(@types/react@19.2.2)(react@19.2.0)
      '@radix-ui/react-context': 1.1.2(@types/react@19.2.2)(react@19.2.0)
      '@radix-ui/react-primitive': 2.1.3(@types/react-dom@19.2.2(@types/react@19.2.2))(@types/react@19.2.2)(react-dom@19.2.0(react@19.2.0))(react@19.2.0)
      '@radix-ui/react-slot': 1.2.3(@types/react@19.2.2)(react@19.2.0)
      react: 19.2.0
      react-dom: 19.2.0(react@19.2.0)
    optionalDependencies:
      '@types/react': 19.2.2
      '@types/react-dom': 19.2.2(@types/react@19.2.2)

  '@radix-ui/react-compose-refs@1.1.2(@types/react@19.2.2)(react@19.2.0)':
    dependencies:
      react: 19.2.0
    optionalDependencies:
      '@types/react': 19.2.2

  '@radix-ui/react-context-menu@2.2.16(@types/react-dom@19.2.2(@types/react@19.2.2))(@types/react@19.2.2)(react-dom@19.2.0(react@19.2.0))(react@19.2.0)':
    dependencies:
      '@radix-ui/primitive': 1.1.3
      '@radix-ui/react-context': 1.1.2(@types/react@19.2.2)(react@19.2.0)
      '@radix-ui/react-menu': 2.1.16(@types/react-dom@19.2.2(@types/react@19.2.2))(@types/react@19.2.2)(react-dom@19.2.0(react@19.2.0))(react@19.2.0)
      '@radix-ui/react-primitive': 2.1.3(@types/react-dom@19.2.2(@types/react@19.2.2))(@types/react@19.2.2)(react-dom@19.2.0(react@19.2.0))(react@19.2.0)
      '@radix-ui/react-use-callback-ref': 1.1.1(@types/react@19.2.2)(react@19.2.0)
      '@radix-ui/react-use-controllable-state': 1.2.2(@types/react@19.2.2)(react@19.2.0)
      react: 19.2.0
      react-dom: 19.2.0(react@19.2.0)
    optionalDependencies:
      '@types/react': 19.2.2
      '@types/react-dom': 19.2.2(@types/react@19.2.2)

  '@radix-ui/react-context@1.1.2(@types/react@19.2.2)(react@19.2.0)':
    dependencies:
      react: 19.2.0
    optionalDependencies:
      '@types/react': 19.2.2

  '@radix-ui/react-dialog@1.1.15(@types/react-dom@19.2.2(@types/react@19.2.2))(@types/react@19.2.2)(react-dom@19.2.0(react@19.2.0))(react@19.2.0)':
    dependencies:
      '@radix-ui/primitive': 1.1.3
      '@radix-ui/react-compose-refs': 1.1.2(@types/react@19.2.2)(react@19.2.0)
      '@radix-ui/react-context': 1.1.2(@types/react@19.2.2)(react@19.2.0)
      '@radix-ui/react-dismissable-layer': 1.1.11(@types/react-dom@19.2.2(@types/react@19.2.2))(@types/react@19.2.2)(react-dom@19.2.0(react@19.2.0))(react@19.2.0)
      '@radix-ui/react-focus-guards': 1.1.3(@types/react@19.2.2)(react@19.2.0)
      '@radix-ui/react-focus-scope': 1.1.7(@types/react-dom@19.2.2(@types/react@19.2.2))(@types/react@19.2.2)(react-dom@19.2.0(react@19.2.0))(react@19.2.0)
      '@radix-ui/react-id': 1.1.1(@types/react@19.2.2)(react@19.2.0)
      '@radix-ui/react-portal': 1.1.9(@types/react-dom@19.2.2(@types/react@19.2.2))(@types/react@19.2.2)(react-dom@19.2.0(react@19.2.0))(react@19.2.0)
      '@radix-ui/react-presence': 1.1.5(@types/react-dom@19.2.2(@types/react@19.2.2))(@types/react@19.2.2)(react-dom@19.2.0(react@19.2.0))(react@19.2.0)
      '@radix-ui/react-primitive': 2.1.3(@types/react-dom@19.2.2(@types/react@19.2.2))(@types/react@19.2.2)(react-dom@19.2.0(react@19.2.0))(react@19.2.0)
      '@radix-ui/react-slot': 1.2.3(@types/react@19.2.2)(react@19.2.0)
      '@radix-ui/react-use-controllable-state': 1.2.2(@types/react@19.2.2)(react@19.2.0)
      aria-hidden: 1.2.6
      react: 19.2.0
      react-dom: 19.2.0(react@19.2.0)
      react-remove-scroll: 2.7.1(@types/react@19.2.2)(react@19.2.0)
    optionalDependencies:
      '@types/react': 19.2.2
      '@types/react-dom': 19.2.2(@types/react@19.2.2)

  '@radix-ui/react-direction@1.1.1(@types/react@19.2.2)(react@19.2.0)':
    dependencies:
      react: 19.2.0
    optionalDependencies:
      '@types/react': 19.2.2

  '@radix-ui/react-dismissable-layer@1.1.11(@types/react-dom@19.2.2(@types/react@19.2.2))(@types/react@19.2.2)(react-dom@19.2.0(react@19.2.0))(react@19.2.0)':
    dependencies:
      '@radix-ui/primitive': 1.1.3
      '@radix-ui/react-compose-refs': 1.1.2(@types/react@19.2.2)(react@19.2.0)
      '@radix-ui/react-primitive': 2.1.3(@types/react-dom@19.2.2(@types/react@19.2.2))(@types/react@19.2.2)(react-dom@19.2.0(react@19.2.0))(react@19.2.0)
      '@radix-ui/react-use-callback-ref': 1.1.1(@types/react@19.2.2)(react@19.2.0)
      '@radix-ui/react-use-escape-keydown': 1.1.1(@types/react@19.2.2)(react@19.2.0)
      react: 19.2.0
      react-dom: 19.2.0(react@19.2.0)
    optionalDependencies:
      '@types/react': 19.2.2
      '@types/react-dom': 19.2.2(@types/react@19.2.2)

  '@radix-ui/react-dropdown-menu@2.1.16(@types/react-dom@19.2.2(@types/react@19.2.2))(@types/react@19.2.2)(react-dom@19.2.0(react@19.2.0))(react@19.2.0)':
    dependencies:
      '@radix-ui/primitive': 1.1.3
      '@radix-ui/react-compose-refs': 1.1.2(@types/react@19.2.2)(react@19.2.0)
      '@radix-ui/react-context': 1.1.2(@types/react@19.2.2)(react@19.2.0)
      '@radix-ui/react-id': 1.1.1(@types/react@19.2.2)(react@19.2.0)
      '@radix-ui/react-menu': 2.1.16(@types/react-dom@19.2.2(@types/react@19.2.2))(@types/react@19.2.2)(react-dom@19.2.0(react@19.2.0))(react@19.2.0)
      '@radix-ui/react-primitive': 2.1.3(@types/react-dom@19.2.2(@types/react@19.2.2))(@types/react@19.2.2)(react-dom@19.2.0(react@19.2.0))(react@19.2.0)
      '@radix-ui/react-use-controllable-state': 1.2.2(@types/react@19.2.2)(react@19.2.0)
      react: 19.2.0
      react-dom: 19.2.0(react@19.2.0)
    optionalDependencies:
      '@types/react': 19.2.2
      '@types/react-dom': 19.2.2(@types/react@19.2.2)

  '@radix-ui/react-focus-guards@1.1.3(@types/react@19.2.2)(react@19.2.0)':
    dependencies:
      react: 19.2.0
    optionalDependencies:
      '@types/react': 19.2.2

  '@radix-ui/react-focus-scope@1.1.7(@types/react-dom@19.2.2(@types/react@19.2.2))(@types/react@19.2.2)(react-dom@19.2.0(react@19.2.0))(react@19.2.0)':
    dependencies:
      '@radix-ui/react-compose-refs': 1.1.2(@types/react@19.2.2)(react@19.2.0)
      '@radix-ui/react-primitive': 2.1.3(@types/react-dom@19.2.2(@types/react@19.2.2))(@types/react@19.2.2)(react-dom@19.2.0(react@19.2.0))(react@19.2.0)
      '@radix-ui/react-use-callback-ref': 1.1.1(@types/react@19.2.2)(react@19.2.0)
      react: 19.2.0
      react-dom: 19.2.0(react@19.2.0)
    optionalDependencies:
      '@types/react': 19.2.2
      '@types/react-dom': 19.2.2(@types/react@19.2.2)

  '@radix-ui/react-hover-card@1.1.15(@types/react-dom@19.2.2(@types/react@19.2.2))(@types/react@19.2.2)(react-dom@19.2.0(react@19.2.0))(react@19.2.0)':
    dependencies:
      '@radix-ui/primitive': 1.1.3
      '@radix-ui/react-compose-refs': 1.1.2(@types/react@19.2.2)(react@19.2.0)
      '@radix-ui/react-context': 1.1.2(@types/react@19.2.2)(react@19.2.0)
      '@radix-ui/react-dismissable-layer': 1.1.11(@types/react-dom@19.2.2(@types/react@19.2.2))(@types/react@19.2.2)(react-dom@19.2.0(react@19.2.0))(react@19.2.0)
      '@radix-ui/react-popper': 1.2.8(@types/react-dom@19.2.2(@types/react@19.2.2))(@types/react@19.2.2)(react-dom@19.2.0(react@19.2.0))(react@19.2.0)
      '@radix-ui/react-portal': 1.1.9(@types/react-dom@19.2.2(@types/react@19.2.2))(@types/react@19.2.2)(react-dom@19.2.0(react@19.2.0))(react@19.2.0)
      '@radix-ui/react-presence': 1.1.5(@types/react-dom@19.2.2(@types/react@19.2.2))(@types/react@19.2.2)(react-dom@19.2.0(react@19.2.0))(react@19.2.0)
      '@radix-ui/react-primitive': 2.1.3(@types/react-dom@19.2.2(@types/react@19.2.2))(@types/react@19.2.2)(react-dom@19.2.0(react@19.2.0))(react@19.2.0)
      '@radix-ui/react-use-controllable-state': 1.2.2(@types/react@19.2.2)(react@19.2.0)
      react: 19.2.0
      react-dom: 19.2.0(react@19.2.0)
    optionalDependencies:
      '@types/react': 19.2.2
      '@types/react-dom': 19.2.2(@types/react@19.2.2)

  '@radix-ui/react-id@1.1.1(@types/react@19.2.2)(react@19.2.0)':
    dependencies:
      '@radix-ui/react-use-layout-effect': 1.1.1(@types/react@19.2.2)(react@19.2.0)
      react: 19.2.0
    optionalDependencies:
      '@types/react': 19.2.2

  '@radix-ui/react-label@2.1.7(@types/react-dom@19.2.2(@types/react@19.2.2))(@types/react@19.2.2)(react-dom@19.2.0(react@19.2.0))(react@19.2.0)':
    dependencies:
      '@radix-ui/react-primitive': 2.1.3(@types/react-dom@19.2.2(@types/react@19.2.2))(@types/react@19.2.2)(react-dom@19.2.0(react@19.2.0))(react@19.2.0)
      react: 19.2.0
      react-dom: 19.2.0(react@19.2.0)
    optionalDependencies:
      '@types/react': 19.2.2
      '@types/react-dom': 19.2.2(@types/react@19.2.2)

  '@radix-ui/react-menu@2.1.16(@types/react-dom@19.2.2(@types/react@19.2.2))(@types/react@19.2.2)(react-dom@19.2.0(react@19.2.0))(react@19.2.0)':
    dependencies:
      '@radix-ui/primitive': 1.1.3
      '@radix-ui/react-collection': 1.1.7(@types/react-dom@19.2.2(@types/react@19.2.2))(@types/react@19.2.2)(react-dom@19.2.0(react@19.2.0))(react@19.2.0)
      '@radix-ui/react-compose-refs': 1.1.2(@types/react@19.2.2)(react@19.2.0)
      '@radix-ui/react-context': 1.1.2(@types/react@19.2.2)(react@19.2.0)
      '@radix-ui/react-direction': 1.1.1(@types/react@19.2.2)(react@19.2.0)
      '@radix-ui/react-dismissable-layer': 1.1.11(@types/react-dom@19.2.2(@types/react@19.2.2))(@types/react@19.2.2)(react-dom@19.2.0(react@19.2.0))(react@19.2.0)
      '@radix-ui/react-focus-guards': 1.1.3(@types/react@19.2.2)(react@19.2.0)
      '@radix-ui/react-focus-scope': 1.1.7(@types/react-dom@19.2.2(@types/react@19.2.2))(@types/react@19.2.2)(react-dom@19.2.0(react@19.2.0))(react@19.2.0)
      '@radix-ui/react-id': 1.1.1(@types/react@19.2.2)(react@19.2.0)
      '@radix-ui/react-popper': 1.2.8(@types/react-dom@19.2.2(@types/react@19.2.2))(@types/react@19.2.2)(react-dom@19.2.0(react@19.2.0))(react@19.2.0)
      '@radix-ui/react-portal': 1.1.9(@types/react-dom@19.2.2(@types/react@19.2.2))(@types/react@19.2.2)(react-dom@19.2.0(react@19.2.0))(react@19.2.0)
      '@radix-ui/react-presence': 1.1.5(@types/react-dom@19.2.2(@types/react@19.2.2))(@types/react@19.2.2)(react-dom@19.2.0(react@19.2.0))(react@19.2.0)
      '@radix-ui/react-primitive': 2.1.3(@types/react-dom@19.2.2(@types/react@19.2.2))(@types/react@19.2.2)(react-dom@19.2.0(react@19.2.0))(react@19.2.0)
      '@radix-ui/react-roving-focus': 1.1.11(@types/react-dom@19.2.2(@types/react@19.2.2))(@types/react@19.2.2)(react-dom@19.2.0(react@19.2.0))(react@19.2.0)
      '@radix-ui/react-slot': 1.2.3(@types/react@19.2.2)(react@19.2.0)
      '@radix-ui/react-use-callback-ref': 1.1.1(@types/react@19.2.2)(react@19.2.0)
      aria-hidden: 1.2.6
      react: 19.2.0
      react-dom: 19.2.0(react@19.2.0)
      react-remove-scroll: 2.7.1(@types/react@19.2.2)(react@19.2.0)
    optionalDependencies:
      '@types/react': 19.2.2
      '@types/react-dom': 19.2.2(@types/react@19.2.2)

  '@radix-ui/react-menubar@1.1.16(@types/react-dom@19.2.2(@types/react@19.2.2))(@types/react@19.2.2)(react-dom@19.2.0(react@19.2.0))(react@19.2.0)':
    dependencies:
      '@radix-ui/primitive': 1.1.3
      '@radix-ui/react-collection': 1.1.7(@types/react-dom@19.2.2(@types/react@19.2.2))(@types/react@19.2.2)(react-dom@19.2.0(react@19.2.0))(react@19.2.0)
      '@radix-ui/react-compose-refs': 1.1.2(@types/react@19.2.2)(react@19.2.0)
      '@radix-ui/react-context': 1.1.2(@types/react@19.2.2)(react@19.2.0)
      '@radix-ui/react-direction': 1.1.1(@types/react@19.2.2)(react@19.2.0)
      '@radix-ui/react-id': 1.1.1(@types/react@19.2.2)(react@19.2.0)
      '@radix-ui/react-menu': 2.1.16(@types/react-dom@19.2.2(@types/react@19.2.2))(@types/react@19.2.2)(react-dom@19.2.0(react@19.2.0))(react@19.2.0)
      '@radix-ui/react-primitive': 2.1.3(@types/react-dom@19.2.2(@types/react@19.2.2))(@types/react@19.2.2)(react-dom@19.2.0(react@19.2.0))(react@19.2.0)
      '@radix-ui/react-roving-focus': 1.1.11(@types/react-dom@19.2.2(@types/react@19.2.2))(@types/react@19.2.2)(react-dom@19.2.0(react@19.2.0))(react@19.2.0)
      '@radix-ui/react-use-controllable-state': 1.2.2(@types/react@19.2.2)(react@19.2.0)
      react: 19.2.0
      react-dom: 19.2.0(react@19.2.0)
    optionalDependencies:
      '@types/react': 19.2.2
      '@types/react-dom': 19.2.2(@types/react@19.2.2)

  '@radix-ui/react-navigation-menu@1.2.14(@types/react-dom@19.2.2(@types/react@19.2.2))(@types/react@19.2.2)(react-dom@19.2.0(react@19.2.0))(react@19.2.0)':
    dependencies:
      '@radix-ui/primitive': 1.1.3
      '@radix-ui/react-collection': 1.1.7(@types/react-dom@19.2.2(@types/react@19.2.2))(@types/react@19.2.2)(react-dom@19.2.0(react@19.2.0))(react@19.2.0)
      '@radix-ui/react-compose-refs': 1.1.2(@types/react@19.2.2)(react@19.2.0)
      '@radix-ui/react-context': 1.1.2(@types/react@19.2.2)(react@19.2.0)
      '@radix-ui/react-direction': 1.1.1(@types/react@19.2.2)(react@19.2.0)
      '@radix-ui/react-dismissable-layer': 1.1.11(@types/react-dom@19.2.2(@types/react@19.2.2))(@types/react@19.2.2)(react-dom@19.2.0(react@19.2.0))(react@19.2.0)
      '@radix-ui/react-id': 1.1.1(@types/react@19.2.2)(react@19.2.0)
      '@radix-ui/react-presence': 1.1.5(@types/react-dom@19.2.2(@types/react@19.2.2))(@types/react@19.2.2)(react-dom@19.2.0(react@19.2.0))(react@19.2.0)
      '@radix-ui/react-primitive': 2.1.3(@types/react-dom@19.2.2(@types/react@19.2.2))(@types/react@19.2.2)(react-dom@19.2.0(react@19.2.0))(react@19.2.0)
      '@radix-ui/react-use-callback-ref': 1.1.1(@types/react@19.2.2)(react@19.2.0)
      '@radix-ui/react-use-controllable-state': 1.2.2(@types/react@19.2.2)(react@19.2.0)
      '@radix-ui/react-use-layout-effect': 1.1.1(@types/react@19.2.2)(react@19.2.0)
      '@radix-ui/react-use-previous': 1.1.1(@types/react@19.2.2)(react@19.2.0)
      '@radix-ui/react-visually-hidden': 1.2.3(@types/react-dom@19.2.2(@types/react@19.2.2))(@types/react@19.2.2)(react-dom@19.2.0(react@19.2.0))(react@19.2.0)
      react: 19.2.0
      react-dom: 19.2.0(react@19.2.0)
    optionalDependencies:
      '@types/react': 19.2.2
      '@types/react-dom': 19.2.2(@types/react@19.2.2)

  '@radix-ui/react-popover@1.1.15(@types/react-dom@19.2.2(@types/react@19.2.2))(@types/react@19.2.2)(react-dom@19.2.0(react@19.2.0))(react@19.2.0)':
    dependencies:
      '@radix-ui/primitive': 1.1.3
      '@radix-ui/react-compose-refs': 1.1.2(@types/react@19.2.2)(react@19.2.0)
      '@radix-ui/react-context': 1.1.2(@types/react@19.2.2)(react@19.2.0)
      '@radix-ui/react-dismissable-layer': 1.1.11(@types/react-dom@19.2.2(@types/react@19.2.2))(@types/react@19.2.2)(react-dom@19.2.0(react@19.2.0))(react@19.2.0)
      '@radix-ui/react-focus-guards': 1.1.3(@types/react@19.2.2)(react@19.2.0)
      '@radix-ui/react-focus-scope': 1.1.7(@types/react-dom@19.2.2(@types/react@19.2.2))(@types/react@19.2.2)(react-dom@19.2.0(react@19.2.0))(react@19.2.0)
      '@radix-ui/react-id': 1.1.1(@types/react@19.2.2)(react@19.2.0)
      '@radix-ui/react-popper': 1.2.8(@types/react-dom@19.2.2(@types/react@19.2.2))(@types/react@19.2.2)(react-dom@19.2.0(react@19.2.0))(react@19.2.0)
      '@radix-ui/react-portal': 1.1.9(@types/react-dom@19.2.2(@types/react@19.2.2))(@types/react@19.2.2)(react-dom@19.2.0(react@19.2.0))(react@19.2.0)
      '@radix-ui/react-presence': 1.1.5(@types/react-dom@19.2.2(@types/react@19.2.2))(@types/react@19.2.2)(react-dom@19.2.0(react@19.2.0))(react@19.2.0)
      '@radix-ui/react-primitive': 2.1.3(@types/react-dom@19.2.2(@types/react@19.2.2))(@types/react@19.2.2)(react-dom@19.2.0(react@19.2.0))(react@19.2.0)
      '@radix-ui/react-slot': 1.2.3(@types/react@19.2.2)(react@19.2.0)
      '@radix-ui/react-use-controllable-state': 1.2.2(@types/react@19.2.2)(react@19.2.0)
      aria-hidden: 1.2.6
      react: 19.2.0
      react-dom: 19.2.0(react@19.2.0)
      react-remove-scroll: 2.7.1(@types/react@19.2.2)(react@19.2.0)
    optionalDependencies:
      '@types/react': 19.2.2
      '@types/react-dom': 19.2.2(@types/react@19.2.2)

  '@radix-ui/react-popper@1.2.8(@types/react-dom@19.2.2(@types/react@19.2.2))(@types/react@19.2.2)(react-dom@19.2.0(react@19.2.0))(react@19.2.0)':
    dependencies:
      '@floating-ui/react-dom': 2.1.6(react-dom@19.2.0(react@19.2.0))(react@19.2.0)
      '@radix-ui/react-arrow': 1.1.7(@types/react-dom@19.2.2(@types/react@19.2.2))(@types/react@19.2.2)(react-dom@19.2.0(react@19.2.0))(react@19.2.0)
      '@radix-ui/react-compose-refs': 1.1.2(@types/react@19.2.2)(react@19.2.0)
      '@radix-ui/react-context': 1.1.2(@types/react@19.2.2)(react@19.2.0)
      '@radix-ui/react-primitive': 2.1.3(@types/react-dom@19.2.2(@types/react@19.2.2))(@types/react@19.2.2)(react-dom@19.2.0(react@19.2.0))(react@19.2.0)
      '@radix-ui/react-use-callback-ref': 1.1.1(@types/react@19.2.2)(react@19.2.0)
      '@radix-ui/react-use-layout-effect': 1.1.1(@types/react@19.2.2)(react@19.2.0)
      '@radix-ui/react-use-rect': 1.1.1(@types/react@19.2.2)(react@19.2.0)
      '@radix-ui/react-use-size': 1.1.1(@types/react@19.2.2)(react@19.2.0)
      '@radix-ui/rect': 1.1.1
      react: 19.2.0
      react-dom: 19.2.0(react@19.2.0)
    optionalDependencies:
      '@types/react': 19.2.2
      '@types/react-dom': 19.2.2(@types/react@19.2.2)

  '@radix-ui/react-portal@1.1.9(@types/react-dom@19.2.2(@types/react@19.2.2))(@types/react@19.2.2)(react-dom@19.2.0(react@19.2.0))(react@19.2.0)':
    dependencies:
      '@radix-ui/react-primitive': 2.1.3(@types/react-dom@19.2.2(@types/react@19.2.2))(@types/react@19.2.2)(react-dom@19.2.0(react@19.2.0))(react@19.2.0)
      '@radix-ui/react-use-layout-effect': 1.1.1(@types/react@19.2.2)(react@19.2.0)
      react: 19.2.0
      react-dom: 19.2.0(react@19.2.0)
    optionalDependencies:
      '@types/react': 19.2.2
      '@types/react-dom': 19.2.2(@types/react@19.2.2)

  '@radix-ui/react-presence@1.1.5(@types/react-dom@19.2.2(@types/react@19.2.2))(@types/react@19.2.2)(react-dom@19.2.0(react@19.2.0))(react@19.2.0)':
    dependencies:
      '@radix-ui/react-compose-refs': 1.1.2(@types/react@19.2.2)(react@19.2.0)
      '@radix-ui/react-use-layout-effect': 1.1.1(@types/react@19.2.2)(react@19.2.0)
      react: 19.2.0
      react-dom: 19.2.0(react@19.2.0)
    optionalDependencies:
      '@types/react': 19.2.2
      '@types/react-dom': 19.2.2(@types/react@19.2.2)

  '@radix-ui/react-primitive@2.1.3(@types/react-dom@19.2.2(@types/react@19.2.2))(@types/react@19.2.2)(react-dom@19.2.0(react@19.2.0))(react@19.2.0)':
    dependencies:
      '@radix-ui/react-slot': 1.2.3(@types/react@19.2.2)(react@19.2.0)
      react: 19.2.0
      react-dom: 19.2.0(react@19.2.0)
    optionalDependencies:
      '@types/react': 19.2.2
      '@types/react-dom': 19.2.2(@types/react@19.2.2)

  '@radix-ui/react-progress@1.1.7(@types/react-dom@19.2.2(@types/react@19.2.2))(@types/react@19.2.2)(react-dom@19.2.0(react@19.2.0))(react@19.2.0)':
    dependencies:
      '@radix-ui/react-context': 1.1.2(@types/react@19.2.2)(react@19.2.0)
      '@radix-ui/react-primitive': 2.1.3(@types/react-dom@19.2.2(@types/react@19.2.2))(@types/react@19.2.2)(react-dom@19.2.0(react@19.2.0))(react@19.2.0)
      react: 19.2.0
      react-dom: 19.2.0(react@19.2.0)
    optionalDependencies:
      '@types/react': 19.2.2
      '@types/react-dom': 19.2.2(@types/react@19.2.2)

  '@radix-ui/react-radio-group@1.3.8(@types/react-dom@19.2.2(@types/react@19.2.2))(@types/react@19.2.2)(react-dom@19.2.0(react@19.2.0))(react@19.2.0)':
    dependencies:
      '@radix-ui/primitive': 1.1.3
      '@radix-ui/react-compose-refs': 1.1.2(@types/react@19.2.2)(react@19.2.0)
      '@radix-ui/react-context': 1.1.2(@types/react@19.2.2)(react@19.2.0)
      '@radix-ui/react-direction': 1.1.1(@types/react@19.2.2)(react@19.2.0)
      '@radix-ui/react-presence': 1.1.5(@types/react-dom@19.2.2(@types/react@19.2.2))(@types/react@19.2.2)(react-dom@19.2.0(react@19.2.0))(react@19.2.0)
      '@radix-ui/react-primitive': 2.1.3(@types/react-dom@19.2.2(@types/react@19.2.2))(@types/react@19.2.2)(react-dom@19.2.0(react@19.2.0))(react@19.2.0)
      '@radix-ui/react-roving-focus': 1.1.11(@types/react-dom@19.2.2(@types/react@19.2.2))(@types/react@19.2.2)(react-dom@19.2.0(react@19.2.0))(react@19.2.0)
      '@radix-ui/react-use-controllable-state': 1.2.2(@types/react@19.2.2)(react@19.2.0)
      '@radix-ui/react-use-previous': 1.1.1(@types/react@19.2.2)(react@19.2.0)
      '@radix-ui/react-use-size': 1.1.1(@types/react@19.2.2)(react@19.2.0)
      react: 19.2.0
      react-dom: 19.2.0(react@19.2.0)
    optionalDependencies:
      '@types/react': 19.2.2
      '@types/react-dom': 19.2.2(@types/react@19.2.2)

  '@radix-ui/react-roving-focus@1.1.11(@types/react-dom@19.2.2(@types/react@19.2.2))(@types/react@19.2.2)(react-dom@19.2.0(react@19.2.0))(react@19.2.0)':
    dependencies:
      '@radix-ui/primitive': 1.1.3
      '@radix-ui/react-collection': 1.1.7(@types/react-dom@19.2.2(@types/react@19.2.2))(@types/react@19.2.2)(react-dom@19.2.0(react@19.2.0))(react@19.2.0)
      '@radix-ui/react-compose-refs': 1.1.2(@types/react@19.2.2)(react@19.2.0)
      '@radix-ui/react-context': 1.1.2(@types/react@19.2.2)(react@19.2.0)
      '@radix-ui/react-direction': 1.1.1(@types/react@19.2.2)(react@19.2.0)
      '@radix-ui/react-id': 1.1.1(@types/react@19.2.2)(react@19.2.0)
      '@radix-ui/react-primitive': 2.1.3(@types/react-dom@19.2.2(@types/react@19.2.2))(@types/react@19.2.2)(react-dom@19.2.0(react@19.2.0))(react@19.2.0)
      '@radix-ui/react-use-callback-ref': 1.1.1(@types/react@19.2.2)(react@19.2.0)
      '@radix-ui/react-use-controllable-state': 1.2.2(@types/react@19.2.2)(react@19.2.0)
      react: 19.2.0
      react-dom: 19.2.0(react@19.2.0)
    optionalDependencies:
      '@types/react': 19.2.2
      '@types/react-dom': 19.2.2(@types/react@19.2.2)

  '@radix-ui/react-scroll-area@1.2.10(@types/react-dom@19.2.2(@types/react@19.2.2))(@types/react@19.2.2)(react-dom@19.2.0(react@19.2.0))(react@19.2.0)':
    dependencies:
      '@radix-ui/number': 1.1.1
      '@radix-ui/primitive': 1.1.3
      '@radix-ui/react-compose-refs': 1.1.2(@types/react@19.2.2)(react@19.2.0)
      '@radix-ui/react-context': 1.1.2(@types/react@19.2.2)(react@19.2.0)
      '@radix-ui/react-direction': 1.1.1(@types/react@19.2.2)(react@19.2.0)
      '@radix-ui/react-presence': 1.1.5(@types/react-dom@19.2.2(@types/react@19.2.2))(@types/react@19.2.2)(react-dom@19.2.0(react@19.2.0))(react@19.2.0)
      '@radix-ui/react-primitive': 2.1.3(@types/react-dom@19.2.2(@types/react@19.2.2))(@types/react@19.2.2)(react-dom@19.2.0(react@19.2.0))(react@19.2.0)
      '@radix-ui/react-use-callback-ref': 1.1.1(@types/react@19.2.2)(react@19.2.0)
      '@radix-ui/react-use-layout-effect': 1.1.1(@types/react@19.2.2)(react@19.2.0)
      react: 19.2.0
      react-dom: 19.2.0(react@19.2.0)
    optionalDependencies:
      '@types/react': 19.2.2
      '@types/react-dom': 19.2.2(@types/react@19.2.2)

  '@radix-ui/react-select@2.2.6(@types/react-dom@19.2.2(@types/react@19.2.2))(@types/react@19.2.2)(react-dom@19.2.0(react@19.2.0))(react@19.2.0)':
    dependencies:
      '@radix-ui/number': 1.1.1
      '@radix-ui/primitive': 1.1.3
      '@radix-ui/react-collection': 1.1.7(@types/react-dom@19.2.2(@types/react@19.2.2))(@types/react@19.2.2)(react-dom@19.2.0(react@19.2.0))(react@19.2.0)
      '@radix-ui/react-compose-refs': 1.1.2(@types/react@19.2.2)(react@19.2.0)
      '@radix-ui/react-context': 1.1.2(@types/react@19.2.2)(react@19.2.0)
      '@radix-ui/react-direction': 1.1.1(@types/react@19.2.2)(react@19.2.0)
      '@radix-ui/react-dismissable-layer': 1.1.11(@types/react-dom@19.2.2(@types/react@19.2.2))(@types/react@19.2.2)(react-dom@19.2.0(react@19.2.0))(react@19.2.0)
      '@radix-ui/react-focus-guards': 1.1.3(@types/react@19.2.2)(react@19.2.0)
      '@radix-ui/react-focus-scope': 1.1.7(@types/react-dom@19.2.2(@types/react@19.2.2))(@types/react@19.2.2)(react-dom@19.2.0(react@19.2.0))(react@19.2.0)
      '@radix-ui/react-id': 1.1.1(@types/react@19.2.2)(react@19.2.0)
      '@radix-ui/react-popper': 1.2.8(@types/react-dom@19.2.2(@types/react@19.2.2))(@types/react@19.2.2)(react-dom@19.2.0(react@19.2.0))(react@19.2.0)
      '@radix-ui/react-portal': 1.1.9(@types/react-dom@19.2.2(@types/react@19.2.2))(@types/react@19.2.2)(react-dom@19.2.0(react@19.2.0))(react@19.2.0)
      '@radix-ui/react-primitive': 2.1.3(@types/react-dom@19.2.2(@types/react@19.2.2))(@types/react@19.2.2)(react-dom@19.2.0(react@19.2.0))(react@19.2.0)
      '@radix-ui/react-slot': 1.2.3(@types/react@19.2.2)(react@19.2.0)
      '@radix-ui/react-use-callback-ref': 1.1.1(@types/react@19.2.2)(react@19.2.0)
      '@radix-ui/react-use-controllable-state': 1.2.2(@types/react@19.2.2)(react@19.2.0)
      '@radix-ui/react-use-layout-effect': 1.1.1(@types/react@19.2.2)(react@19.2.0)
      '@radix-ui/react-use-previous': 1.1.1(@types/react@19.2.2)(react@19.2.0)
      '@radix-ui/react-visually-hidden': 1.2.3(@types/react-dom@19.2.2(@types/react@19.2.2))(@types/react@19.2.2)(react-dom@19.2.0(react@19.2.0))(react@19.2.0)
      aria-hidden: 1.2.6
      react: 19.2.0
      react-dom: 19.2.0(react@19.2.0)
      react-remove-scroll: 2.7.1(@types/react@19.2.2)(react@19.2.0)
    optionalDependencies:
      '@types/react': 19.2.2
      '@types/react-dom': 19.2.2(@types/react@19.2.2)

  '@radix-ui/react-separator@1.1.7(@types/react-dom@19.2.2(@types/react@19.2.2))(@types/react@19.2.2)(react-dom@19.2.0(react@19.2.0))(react@19.2.0)':
    dependencies:
      '@radix-ui/react-primitive': 2.1.3(@types/react-dom@19.2.2(@types/react@19.2.2))(@types/react@19.2.2)(react-dom@19.2.0(react@19.2.0))(react@19.2.0)
      react: 19.2.0
      react-dom: 19.2.0(react@19.2.0)
    optionalDependencies:
      '@types/react': 19.2.2
      '@types/react-dom': 19.2.2(@types/react@19.2.2)

  '@radix-ui/react-slider@1.3.6(@types/react-dom@19.2.2(@types/react@19.2.2))(@types/react@19.2.2)(react-dom@19.2.0(react@19.2.0))(react@19.2.0)':
    dependencies:
      '@radix-ui/number': 1.1.1
      '@radix-ui/primitive': 1.1.3
      '@radix-ui/react-collection': 1.1.7(@types/react-dom@19.2.2(@types/react@19.2.2))(@types/react@19.2.2)(react-dom@19.2.0(react@19.2.0))(react@19.2.0)
      '@radix-ui/react-compose-refs': 1.1.2(@types/react@19.2.2)(react@19.2.0)
      '@radix-ui/react-context': 1.1.2(@types/react@19.2.2)(react@19.2.0)
      '@radix-ui/react-direction': 1.1.1(@types/react@19.2.2)(react@19.2.0)
      '@radix-ui/react-primitive': 2.1.3(@types/react-dom@19.2.2(@types/react@19.2.2))(@types/react@19.2.2)(react-dom@19.2.0(react@19.2.0))(react@19.2.0)
      '@radix-ui/react-use-controllable-state': 1.2.2(@types/react@19.2.2)(react@19.2.0)
      '@radix-ui/react-use-layout-effect': 1.1.1(@types/react@19.2.2)(react@19.2.0)
      '@radix-ui/react-use-previous': 1.1.1(@types/react@19.2.2)(react@19.2.0)
      '@radix-ui/react-use-size': 1.1.1(@types/react@19.2.2)(react@19.2.0)
      react: 19.2.0
      react-dom: 19.2.0(react@19.2.0)
    optionalDependencies:
      '@types/react': 19.2.2
      '@types/react-dom': 19.2.2(@types/react@19.2.2)

  '@radix-ui/react-slot@1.2.3(@types/react@19.2.2)(react@19.2.0)':
    dependencies:
      '@radix-ui/react-compose-refs': 1.1.2(@types/react@19.2.2)(react@19.2.0)
      react: 19.2.0
    optionalDependencies:
      '@types/react': 19.2.2

  '@radix-ui/react-switch@1.2.6(@types/react-dom@19.2.2(@types/react@19.2.2))(@types/react@19.2.2)(react-dom@19.2.0(react@19.2.0))(react@19.2.0)':
    dependencies:
      '@radix-ui/primitive': 1.1.3
      '@radix-ui/react-compose-refs': 1.1.2(@types/react@19.2.2)(react@19.2.0)
      '@radix-ui/react-context': 1.1.2(@types/react@19.2.2)(react@19.2.0)
      '@radix-ui/react-primitive': 2.1.3(@types/react-dom@19.2.2(@types/react@19.2.2))(@types/react@19.2.2)(react-dom@19.2.0(react@19.2.0))(react@19.2.0)
      '@radix-ui/react-use-controllable-state': 1.2.2(@types/react@19.2.2)(react@19.2.0)
      '@radix-ui/react-use-previous': 1.1.1(@types/react@19.2.2)(react@19.2.0)
      '@radix-ui/react-use-size': 1.1.1(@types/react@19.2.2)(react@19.2.0)
      react: 19.2.0
      react-dom: 19.2.0(react@19.2.0)
    optionalDependencies:
      '@types/react': 19.2.2
      '@types/react-dom': 19.2.2(@types/react@19.2.2)

  '@radix-ui/react-tabs@1.1.13(@types/react-dom@19.2.2(@types/react@19.2.2))(@types/react@19.2.2)(react-dom@19.2.0(react@19.2.0))(react@19.2.0)':
    dependencies:
      '@radix-ui/primitive': 1.1.3
      '@radix-ui/react-context': 1.1.2(@types/react@19.2.2)(react@19.2.0)
      '@radix-ui/react-direction': 1.1.1(@types/react@19.2.2)(react@19.2.0)
      '@radix-ui/react-id': 1.1.1(@types/react@19.2.2)(react@19.2.0)
      '@radix-ui/react-presence': 1.1.5(@types/react-dom@19.2.2(@types/react@19.2.2))(@types/react@19.2.2)(react-dom@19.2.0(react@19.2.0))(react@19.2.0)
      '@radix-ui/react-primitive': 2.1.3(@types/react-dom@19.2.2(@types/react@19.2.2))(@types/react@19.2.2)(react-dom@19.2.0(react@19.2.0))(react@19.2.0)
      '@radix-ui/react-roving-focus': 1.1.11(@types/react-dom@19.2.2(@types/react@19.2.2))(@types/react@19.2.2)(react-dom@19.2.0(react@19.2.0))(react@19.2.0)
      '@radix-ui/react-use-controllable-state': 1.2.2(@types/react@19.2.2)(react@19.2.0)
      react: 19.2.0
      react-dom: 19.2.0(react@19.2.0)
    optionalDependencies:
      '@types/react': 19.2.2
      '@types/react-dom': 19.2.2(@types/react@19.2.2)

  '@radix-ui/react-toggle-group@1.1.11(@types/react-dom@19.2.2(@types/react@19.2.2))(@types/react@19.2.2)(react-dom@19.2.0(react@19.2.0))(react@19.2.0)':
    dependencies:
      '@radix-ui/primitive': 1.1.3
      '@radix-ui/react-context': 1.1.2(@types/react@19.2.2)(react@19.2.0)
      '@radix-ui/react-direction': 1.1.1(@types/react@19.2.2)(react@19.2.0)
      '@radix-ui/react-primitive': 2.1.3(@types/react-dom@19.2.2(@types/react@19.2.2))(@types/react@19.2.2)(react-dom@19.2.0(react@19.2.0))(react@19.2.0)
      '@radix-ui/react-roving-focus': 1.1.11(@types/react-dom@19.2.2(@types/react@19.2.2))(@types/react@19.2.2)(react-dom@19.2.0(react@19.2.0))(react@19.2.0)
      '@radix-ui/react-toggle': 1.1.10(@types/react-dom@19.2.2(@types/react@19.2.2))(@types/react@19.2.2)(react-dom@19.2.0(react@19.2.0))(react@19.2.0)
      '@radix-ui/react-use-controllable-state': 1.2.2(@types/react@19.2.2)(react@19.2.0)
      react: 19.2.0
      react-dom: 19.2.0(react@19.2.0)
    optionalDependencies:
      '@types/react': 19.2.2
      '@types/react-dom': 19.2.2(@types/react@19.2.2)

  '@radix-ui/react-toggle@1.1.10(@types/react-dom@19.2.2(@types/react@19.2.2))(@types/react@19.2.2)(react-dom@19.2.0(react@19.2.0))(react@19.2.0)':
    dependencies:
      '@radix-ui/primitive': 1.1.3
      '@radix-ui/react-primitive': 2.1.3(@types/react-dom@19.2.2(@types/react@19.2.2))(@types/react@19.2.2)(react-dom@19.2.0(react@19.2.0))(react@19.2.0)
      '@radix-ui/react-use-controllable-state': 1.2.2(@types/react@19.2.2)(react@19.2.0)
      react: 19.2.0
      react-dom: 19.2.0(react@19.2.0)
    optionalDependencies:
      '@types/react': 19.2.2
      '@types/react-dom': 19.2.2(@types/react@19.2.2)

  '@radix-ui/react-tooltip@1.2.8(@types/react-dom@19.2.2(@types/react@19.2.2))(@types/react@19.2.2)(react-dom@19.2.0(react@19.2.0))(react@19.2.0)':
    dependencies:
      '@radix-ui/primitive': 1.1.3
      '@radix-ui/react-compose-refs': 1.1.2(@types/react@19.2.2)(react@19.2.0)
      '@radix-ui/react-context': 1.1.2(@types/react@19.2.2)(react@19.2.0)
      '@radix-ui/react-dismissable-layer': 1.1.11(@types/react-dom@19.2.2(@types/react@19.2.2))(@types/react@19.2.2)(react-dom@19.2.0(react@19.2.0))(react@19.2.0)
      '@radix-ui/react-id': 1.1.1(@types/react@19.2.2)(react@19.2.0)
      '@radix-ui/react-popper': 1.2.8(@types/react-dom@19.2.2(@types/react@19.2.2))(@types/react@19.2.2)(react-dom@19.2.0(react@19.2.0))(react@19.2.0)
      '@radix-ui/react-portal': 1.1.9(@types/react-dom@19.2.2(@types/react@19.2.2))(@types/react@19.2.2)(react-dom@19.2.0(react@19.2.0))(react@19.2.0)
      '@radix-ui/react-presence': 1.1.5(@types/react-dom@19.2.2(@types/react@19.2.2))(@types/react@19.2.2)(react-dom@19.2.0(react@19.2.0))(react@19.2.0)
      '@radix-ui/react-primitive': 2.1.3(@types/react-dom@19.2.2(@types/react@19.2.2))(@types/react@19.2.2)(react-dom@19.2.0(react@19.2.0))(react@19.2.0)
      '@radix-ui/react-slot': 1.2.3(@types/react@19.2.2)(react@19.2.0)
      '@radix-ui/react-use-controllable-state': 1.2.2(@types/react@19.2.2)(react@19.2.0)
      '@radix-ui/react-visually-hidden': 1.2.3(@types/react-dom@19.2.2(@types/react@19.2.2))(@types/react@19.2.2)(react-dom@19.2.0(react@19.2.0))(react@19.2.0)
      react: 19.2.0
      react-dom: 19.2.0(react@19.2.0)
    optionalDependencies:
      '@types/react': 19.2.2
      '@types/react-dom': 19.2.2(@types/react@19.2.2)

  '@radix-ui/react-use-callback-ref@1.1.1(@types/react@19.2.2)(react@19.2.0)':
    dependencies:
      react: 19.2.0
    optionalDependencies:
      '@types/react': 19.2.2

  '@radix-ui/react-use-controllable-state@1.2.2(@types/react@19.2.2)(react@19.2.0)':
    dependencies:
      '@radix-ui/react-use-effect-event': 0.0.2(@types/react@19.2.2)(react@19.2.0)
      '@radix-ui/react-use-layout-effect': 1.1.1(@types/react@19.2.2)(react@19.2.0)
      react: 19.2.0
    optionalDependencies:
      '@types/react': 19.2.2

  '@radix-ui/react-use-effect-event@0.0.2(@types/react@19.2.2)(react@19.2.0)':
    dependencies:
      '@radix-ui/react-use-layout-effect': 1.1.1(@types/react@19.2.2)(react@19.2.0)
      react: 19.2.0
    optionalDependencies:
      '@types/react': 19.2.2

  '@radix-ui/react-use-escape-keydown@1.1.1(@types/react@19.2.2)(react@19.2.0)':
    dependencies:
      '@radix-ui/react-use-callback-ref': 1.1.1(@types/react@19.2.2)(react@19.2.0)
      react: 19.2.0
    optionalDependencies:
      '@types/react': 19.2.2

  '@radix-ui/react-use-is-hydrated@0.1.0(@types/react@19.2.2)(react@19.2.0)':
    dependencies:
      react: 19.2.0
      use-sync-external-store: 1.6.0(react@19.2.0)
    optionalDependencies:
      '@types/react': 19.2.2

  '@radix-ui/react-use-layout-effect@1.1.1(@types/react@19.2.2)(react@19.2.0)':
    dependencies:
      react: 19.2.0
    optionalDependencies:
      '@types/react': 19.2.2

  '@radix-ui/react-use-previous@1.1.1(@types/react@19.2.2)(react@19.2.0)':
    dependencies:
      react: 19.2.0
    optionalDependencies:
      '@types/react': 19.2.2

  '@radix-ui/react-use-rect@1.1.1(@types/react@19.2.2)(react@19.2.0)':
    dependencies:
      '@radix-ui/rect': 1.1.1
      react: 19.2.0
    optionalDependencies:
      '@types/react': 19.2.2

  '@radix-ui/react-use-size@1.1.1(@types/react@19.2.2)(react@19.2.0)':
    dependencies:
      '@radix-ui/react-use-layout-effect': 1.1.1(@types/react@19.2.2)(react@19.2.0)
      react: 19.2.0
    optionalDependencies:
      '@types/react': 19.2.2

  '@radix-ui/react-visually-hidden@1.2.3(@types/react-dom@19.2.2(@types/react@19.2.2))(@types/react@19.2.2)(react-dom@19.2.0(react@19.2.0))(react@19.2.0)':
    dependencies:
      '@radix-ui/react-primitive': 2.1.3(@types/react-dom@19.2.2(@types/react@19.2.2))(@types/react@19.2.2)(react-dom@19.2.0(react@19.2.0))(react@19.2.0)
      react: 19.2.0
      react-dom: 19.2.0(react@19.2.0)
    optionalDependencies:
      '@types/react': 19.2.2
      '@types/react-dom': 19.2.2(@types/react@19.2.2)

  '@radix-ui/rect@1.1.1': {}

  '@react-three/drei@10.7.6(@react-three/fiber@9.4.0(@types/react@19.2.2)(react-dom@19.2.0(react@19.2.0))(react@19.2.0)(three@0.180.0))(@types/react@19.2.2)(@types/three@0.180.0)(react-dom@19.2.0(react@19.2.0))(react@19.2.0)(three@0.180.0)':
    dependencies:
      '@babel/runtime': 7.28.4
      '@mediapipe/tasks-vision': 0.10.17
      '@monogrid/gainmap-js': 3.1.0(three@0.180.0)
      '@react-three/fiber': 9.4.0(@types/react@19.2.2)(react-dom@19.2.0(react@19.2.0))(react@19.2.0)(three@0.180.0)
      '@use-gesture/react': 10.3.1(react@19.2.0)
      camera-controls: 3.1.0(three@0.180.0)
      cross-env: 7.0.3
      detect-gpu: 5.0.70
      glsl-noise: 0.0.0
      hls.js: 1.6.13
      maath: 0.10.8(@types/three@0.180.0)(three@0.180.0)
      meshline: 3.3.1(three@0.180.0)
      react: 19.2.0
      stats-gl: 2.4.2(@types/three@0.180.0)(three@0.180.0)
      stats.js: 0.17.0
      suspend-react: 0.1.3(react@19.2.0)
      three: 0.180.0
      three-mesh-bvh: 0.8.3(three@0.180.0)
      three-stdlib: 2.36.0(three@0.180.0)
      troika-three-text: 0.52.4(three@0.180.0)
      tunnel-rat: 0.1.2(@types/react@19.2.2)(react@19.2.0)
      use-sync-external-store: 1.6.0(react@19.2.0)
      utility-types: 3.11.0
      zustand: 5.0.8(@types/react@19.2.2)(react@19.2.0)(use-sync-external-store@1.6.0(react@19.2.0))
    optionalDependencies:
      react-dom: 19.2.0(react@19.2.0)
    transitivePeerDependencies:
      - '@types/react'
      - '@types/three'
      - immer

  '@react-three/fiber@9.4.0(@types/react@19.2.2)(react-dom@19.2.0(react@19.2.0))(react@19.2.0)(three@0.180.0)':
    dependencies:
      '@babel/runtime': 7.28.4
      '@types/react-reconciler': 0.32.2(@types/react@19.2.2)
      '@types/webxr': 0.5.24
      base64-js: 1.5.1
      buffer: 6.0.3
      its-fine: 2.0.0(@types/react@19.2.2)(react@19.2.0)
      react: 19.2.0
      react-reconciler: 0.31.0(react@19.2.0)
      react-use-measure: 2.1.7(react-dom@19.2.0(react@19.2.0))(react@19.2.0)
      scheduler: 0.25.0
      suspend-react: 0.1.3(react@19.2.0)
      three: 0.180.0
      use-sync-external-store: 1.6.0(react@19.2.0)
      zustand: 5.0.8(@types/react@19.2.2)(react@19.2.0)(use-sync-external-store@1.6.0(react@19.2.0))
    optionalDependencies:
      react-dom: 19.2.0(react@19.2.0)
    transitivePeerDependencies:
      - '@types/react'
      - immer

  '@rolldown/pluginutils@1.0.0-beta.38': {}

  '@rollup/rollup-android-arm-eabi@4.52.4':
    optional: true

  '@rollup/rollup-android-arm64@4.52.4':
    optional: true

  '@rollup/rollup-darwin-arm64@4.52.4':
    optional: true

  '@rollup/rollup-darwin-x64@4.52.4':
    optional: true

  '@rollup/rollup-freebsd-arm64@4.52.4':
    optional: true

  '@rollup/rollup-freebsd-x64@4.52.4':
    optional: true

  '@rollup/rollup-linux-arm-gnueabihf@4.52.4':
    optional: true

  '@rollup/rollup-linux-arm-musleabihf@4.52.4':
    optional: true

  '@rollup/rollup-linux-arm64-gnu@4.52.4':
    optional: true

  '@rollup/rollup-linux-arm64-musl@4.52.4':
    optional: true

  '@rollup/rollup-linux-loong64-gnu@4.52.4':
    optional: true

  '@rollup/rollup-linux-ppc64-gnu@4.52.4':
    optional: true

  '@rollup/rollup-linux-riscv64-gnu@4.52.4':
    optional: true

  '@rollup/rollup-linux-riscv64-musl@4.52.4':
    optional: true

  '@rollup/rollup-linux-s390x-gnu@4.52.4':
    optional: true

  '@rollup/rollup-linux-x64-gnu@4.52.4':
    optional: true

  '@rollup/rollup-linux-x64-musl@4.52.4':
    optional: true

  '@rollup/rollup-openharmony-arm64@4.52.4':
    optional: true

  '@rollup/rollup-win32-arm64-msvc@4.52.4':
    optional: true

  '@rollup/rollup-win32-ia32-msvc@4.52.4':
    optional: true

  '@rollup/rollup-win32-x64-gnu@4.52.4':
    optional: true

  '@rollup/rollup-win32-x64-msvc@4.52.4':
    optional: true

  '@standard-schema/utils@0.3.0': {}

  '@tailwindcss/node@4.1.14':
    dependencies:
      '@jridgewell/remapping': 2.3.5
      enhanced-resolve: 5.18.3
      jiti: 2.6.1
      lightningcss: 1.30.1
      magic-string: 0.30.19
      source-map-js: 1.2.1
      tailwindcss: 4.1.14

  '@tailwindcss/oxide-android-arm64@4.1.14':
    optional: true

  '@tailwindcss/oxide-darwin-arm64@4.1.14':
    optional: true

  '@tailwindcss/oxide-darwin-x64@4.1.14':
    optional: true

  '@tailwindcss/oxide-freebsd-x64@4.1.14':
    optional: true

  '@tailwindcss/oxide-linux-arm-gnueabihf@4.1.14':
    optional: true

  '@tailwindcss/oxide-linux-arm64-gnu@4.1.14':
    optional: true

  '@tailwindcss/oxide-linux-arm64-musl@4.1.14':
    optional: true

  '@tailwindcss/oxide-linux-x64-gnu@4.1.14':
    optional: true

  '@tailwindcss/oxide-linux-x64-musl@4.1.14':
    optional: true

  '@tailwindcss/oxide-wasm32-wasi@4.1.14':
    optional: true

  '@tailwindcss/oxide-win32-arm64-msvc@4.1.14':
    optional: true

  '@tailwindcss/oxide-win32-x64-msvc@4.1.14':
    optional: true

  '@tailwindcss/oxide@4.1.14':
    dependencies:
      detect-libc: 2.1.2
      tar: 7.5.1
    optionalDependencies:
      '@tailwindcss/oxide-android-arm64': 4.1.14
      '@tailwindcss/oxide-darwin-arm64': 4.1.14
      '@tailwindcss/oxide-darwin-x64': 4.1.14
      '@tailwindcss/oxide-freebsd-x64': 4.1.14
      '@tailwindcss/oxide-linux-arm-gnueabihf': 4.1.14
      '@tailwindcss/oxide-linux-arm64-gnu': 4.1.14
      '@tailwindcss/oxide-linux-arm64-musl': 4.1.14
      '@tailwindcss/oxide-linux-x64-gnu': 4.1.14
      '@tailwindcss/oxide-linux-x64-musl': 4.1.14
      '@tailwindcss/oxide-wasm32-wasi': 4.1.14
      '@tailwindcss/oxide-win32-arm64-msvc': 4.1.14
      '@tailwindcss/oxide-win32-x64-msvc': 4.1.14

  '@tailwindcss/vite@4.1.14(vite@6.4.0(@types/node@22.18.10)(jiti@2.6.1)(lightningcss@1.30.1)(yaml@2.8.1))':
    dependencies:
      '@tailwindcss/node': 4.1.14
      '@tailwindcss/oxide': 4.1.14
      tailwindcss: 4.1.14
      vite: 6.4.0(@types/node@22.18.10)(jiti@2.6.1)(lightningcss@1.30.1)(yaml@2.8.1)

  '@tweenjs/tween.js@23.1.3': {}

  '@types/babel__core@7.20.5':
    dependencies:
      '@babel/parser': 7.28.4
      '@babel/types': 7.28.4
      '@types/babel__generator': 7.27.0
      '@types/babel__template': 7.4.4
      '@types/babel__traverse': 7.28.0

  '@types/babel__generator@7.27.0':
    dependencies:
      '@babel/types': 7.28.4

  '@types/babel__template@7.4.4':
    dependencies:
      '@babel/parser': 7.28.4
      '@babel/types': 7.28.4

  '@types/babel__traverse@7.28.0':
    dependencies:
      '@babel/types': 7.28.4

  '@types/d3-array@3.2.2': {}

  '@types/d3-color@3.1.3': {}

  '@types/d3-ease@3.0.2': {}

  '@types/d3-interpolate@3.0.4':
    dependencies:
      '@types/d3-color': 3.1.3

  '@types/d3-path@3.1.1': {}

  '@types/d3-scale@4.0.9':
    dependencies:
      '@types/d3-time': 3.0.4

  '@types/d3-shape@3.1.7':
    dependencies:
      '@types/d3-path': 3.1.1

  '@types/d3-time@3.0.4': {}

  '@types/d3-timer@3.0.2': {}

  '@types/debug@4.1.12':
    dependencies:
      '@types/ms': 2.1.0

  '@types/draco3d@1.4.10': {}

  '@types/estree@1.0.8': {}

  '@types/ms@2.1.0': {}

  '@types/node@22.18.10':
    dependencies:
      undici-types: 6.21.0

  '@types/offscreencanvas@2019.7.3': {}

  '@types/react-dom@19.2.2(@types/react@19.2.2)':
    dependencies:
      '@types/react': 19.2.2

  '@types/react-reconciler@0.28.9(@types/react@19.2.2)':
    dependencies:
      '@types/react': 19.2.2

  '@types/react-reconciler@0.32.2(@types/react@19.2.2)':
    dependencies:
      '@types/react': 19.2.2

  '@types/react@19.2.2':
    dependencies:
      csstype: 3.1.3

  '@types/stats.js@0.17.4': {}

  '@types/three@0.180.0':
    dependencies:
      '@dimforge/rapier3d-compat': 0.12.0
      '@tweenjs/tween.js': 23.1.3
      '@types/stats.js': 0.17.4
      '@types/webxr': 0.5.24
      '@webgpu/types': 0.1.66
      fflate: 0.8.2
      meshoptimizer: 0.22.0

  '@types/webxr@0.5.24': {}

  '@use-gesture/core@10.3.1': {}

  '@use-gesture/react@10.3.1(react@19.2.0)':
    dependencies:
      '@use-gesture/core': 10.3.1
      react: 19.2.0

  '@vitejs/plugin-react@5.0.4(vite@6.4.0(@types/node@22.18.10)(jiti@2.6.1)(lightningcss@1.30.1)(yaml@2.8.1))':
    dependencies:
      '@babel/core': 7.28.4
      '@babel/plugin-transform-react-jsx-self': 7.27.1(@babel/core@7.28.4)
      '@babel/plugin-transform-react-jsx-source': 7.27.1(@babel/core@7.28.4)
      '@rolldown/pluginutils': 1.0.0-beta.38
      '@types/babel__core': 7.20.5
      react-refresh: 0.17.0
      vite: 6.4.0(@types/node@22.18.10)(jiti@2.6.1)(lightningcss@1.30.1)(yaml@2.8.1)
    transitivePeerDependencies:
      - supports-color

  '@webgpu/types@0.1.66': {}

  '@zxing/library@0.21.3':
    dependencies:
      ts-custom-error: 3.3.1
    optionalDependencies:
      '@zxing/text-encoding': 0.9.0

  '@zxing/text-encoding@0.9.0':
    optional: true

  acorn@8.15.0: {}

  ansi-styles@3.2.1:
    dependencies:
      color-convert: 1.9.3

  aria-hidden@1.2.6:
    dependencies:
      tslib: 2.8.1

  array-buffer-byte-length@1.0.2:
    dependencies:
      call-bound: 1.0.4
      is-array-buffer: 3.0.5

  arraybuffer.prototype.slice@1.0.4:
    dependencies:
      array-buffer-byte-length: 1.0.2
      call-bind: 1.0.8
      define-properties: 1.2.1
      es-abstract: 1.24.0
      es-errors: 1.3.0
      get-intrinsic: 1.3.0
      is-array-buffer: 3.0.5

  async-function@1.0.0: {}

  available-typed-arrays@1.0.7:
    dependencies:
      possible-typed-array-names: 1.1.0

  balanced-match@1.0.2: {}

  base64-js@1.5.1: {}

  baseline-browser-mapping@2.8.16: {}

  bidi-js@1.0.3:
    dependencies:
      require-from-string: 2.0.2

  brace-expansion@1.1.12:
    dependencies:
      balanced-match: 1.0.2
      concat-map: 0.0.1

  braces@3.0.3:
    dependencies:
      fill-range: 7.1.1

  browser-tabs-lock@1.3.0:
    dependencies:
      lodash: 4.17.21
    optional: true

  browserslist@4.26.3:
    dependencies:
      baseline-browser-mapping: 2.8.16
      caniuse-lite: 1.0.30001750
      electron-to-chromium: 1.5.237
      node-releases: 2.0.23
      update-browserslist-db: 1.1.3(browserslist@4.26.3)

  buffer@6.0.3:
    dependencies:
      base64-js: 1.5.1
      ieee754: 1.2.1

  call-bind-apply-helpers@1.0.2:
    dependencies:
      es-errors: 1.3.0
      function-bind: 1.1.2

  call-bind@1.0.8:
    dependencies:
      call-bind-apply-helpers: 1.0.2
      es-define-property: 1.0.1
      get-intrinsic: 1.3.0
      set-function-length: 1.2.2

  call-bound@1.0.4:
    dependencies:
      call-bind-apply-helpers: 1.0.2
      get-intrinsic: 1.3.0

  camera-controls@3.1.0(three@0.180.0):
    dependencies:
      three: 0.180.0

  caniuse-lite@1.0.30001750: {}

  chalk@2.4.2:
    dependencies:
      ansi-styles: 3.2.1
      escape-string-regexp: 1.0.5
      supports-color: 5.5.0

  chart.js@4.5.1:
    dependencies:
      '@kurkle/color': 0.3.4

  chownr@3.0.0: {}

  class-variance-authority@0.7.1:
    dependencies:
      clsx: 2.1.1

  clsx@2.1.1: {}

  cmdk@1.1.1(@types/react-dom@19.2.2(@types/react@19.2.2))(@types/react@19.2.2)(react-dom@19.2.0(react@19.2.0))(react@19.2.0):
    dependencies:
      '@radix-ui/react-compose-refs': 1.1.2(@types/react@19.2.2)(react@19.2.0)
      '@radix-ui/react-dialog': 1.1.15(@types/react-dom@19.2.2(@types/react@19.2.2))(@types/react@19.2.2)(react-dom@19.2.0(react@19.2.0))(react@19.2.0)
      '@radix-ui/react-id': 1.1.1(@types/react@19.2.2)(react@19.2.0)
      '@radix-ui/react-primitive': 2.1.3(@types/react-dom@19.2.2(@types/react@19.2.2))(@types/react@19.2.2)(react-dom@19.2.0(react@19.2.0))(react@19.2.0)
      react: 19.2.0
      react-dom: 19.2.0(react@19.2.0)
    transitivePeerDependencies:
      - '@types/react'
      - '@types/react-dom'

  color-convert@1.9.3:
    dependencies:
      color-name: 1.1.3

  color-name@1.1.3: {}

  concat-map@0.0.1: {}

  confbox@0.1.8: {}

  confbox@0.2.2: {}

  convert-source-map@2.0.0: {}

  convex@1.28.0(@auth0/auth0-react@2.8.0(react-dom@19.2.0(react@19.2.0))(react@19.2.0))(react@19.2.0):
    dependencies:
      esbuild: 0.25.4
      prettier: 3.6.2
    optionalDependencies:
      '@auth0/auth0-react': 2.8.0(react-dom@19.2.0(react@19.2.0))(react@19.2.0)
      react: 19.2.0

  cookie@1.0.2: {}

  cross-env@7.0.3:
    dependencies:
      cross-spawn: 7.0.6

  cross-spawn@6.0.6:
    dependencies:
      nice-try: 1.0.5
      path-key: 2.0.1
      semver: 5.7.2
      shebang-command: 1.2.0
      which: 1.3.1

  cross-spawn@7.0.6:
    dependencies:
      path-key: 3.1.1
      shebang-command: 2.0.0
      which: 2.0.2

  csstype@3.1.3: {}

  d3-array@3.2.4:
    dependencies:
      internmap: 2.0.3

  d3-color@3.1.0: {}

  d3-ease@3.0.1: {}

  d3-format@3.1.0: {}

  d3-interpolate@3.0.1:
    dependencies:
      d3-color: 3.1.0

  d3-path@3.1.0: {}

  d3-scale@4.0.2:
    dependencies:
      d3-array: 3.2.4
      d3-format: 3.1.0
      d3-interpolate: 3.0.1
      d3-time: 3.1.0
      d3-time-format: 4.1.0

  d3-shape@3.2.0:
    dependencies:
      d3-path: 3.1.0

  d3-time-format@4.1.0:
    dependencies:
      d3-time: 3.1.0

  d3-time@3.1.0:
    dependencies:
      d3-array: 3.2.4

  d3-timer@3.0.1: {}

  data-view-buffer@1.0.2:
    dependencies:
      call-bound: 1.0.4
      es-errors: 1.3.0
      is-data-view: 1.0.2

  data-view-byte-length@1.0.2:
    dependencies:
      call-bound: 1.0.4
      es-errors: 1.3.0
      is-data-view: 1.0.2

  data-view-byte-offset@1.0.1:
    dependencies:
      call-bound: 1.0.4
      es-errors: 1.3.0
      is-data-view: 1.0.2

  date-fns-jalali@4.1.0-0: {}

  date-fns@4.1.0: {}

  debug@4.4.3:
    dependencies:
      ms: 2.1.3

  decimal.js-light@2.5.1: {}

  define-data-property@1.1.4:
    dependencies:
      es-define-property: 1.0.1
      es-errors: 1.3.0
      gopd: 1.2.0

  define-properties@1.2.1:
    dependencies:
      define-data-property: 1.1.4
      has-property-descriptors: 1.0.2
      object-keys: 1.1.1

  dequal@2.0.3: {}

  detect-gpu@5.0.70:
    dependencies:
      webgl-constants: 1.1.1

  detect-libc@2.1.2: {}

  detect-node-es@1.1.0: {}

  dom-helpers@5.2.1:
    dependencies:
      '@babel/runtime': 7.28.4
      csstype: 3.1.3

  dpop@2.1.1:
    optional: true

  draco3d@1.5.7: {}

  dunder-proto@1.0.1:
    dependencies:
      call-bind-apply-helpers: 1.0.2
      es-errors: 1.3.0
      gopd: 1.2.0

  electron-to-chromium@1.5.237: {}

  embla-carousel-react@8.6.0(react@19.2.0):
    dependencies:
      embla-carousel: 8.6.0
      embla-carousel-reactive-utils: 8.6.0(embla-carousel@8.6.0)
      react: 19.2.0

  embla-carousel-reactive-utils@8.6.0(embla-carousel@8.6.0):
    dependencies:
      embla-carousel: 8.6.0

  embla-carousel@8.6.0: {}

  enhanced-resolve@5.18.3:
    dependencies:
      graceful-fs: 4.2.11
      tapable: 2.3.0

  error-ex@1.3.4:
    dependencies:
      is-arrayish: 0.2.1

  es-abstract@1.24.0:
    dependencies:
      array-buffer-byte-length: 1.0.2
      arraybuffer.prototype.slice: 1.0.4
      available-typed-arrays: 1.0.7
      call-bind: 1.0.8
      call-bound: 1.0.4
      data-view-buffer: 1.0.2
      data-view-byte-length: 1.0.2
      data-view-byte-offset: 1.0.1
      es-define-property: 1.0.1
      es-errors: 1.3.0
      es-object-atoms: 1.1.1
      es-set-tostringtag: 2.1.0
      es-to-primitive: 1.3.0
      function.prototype.name: 1.1.8
      get-intrinsic: 1.3.0
      get-proto: 1.0.1
      get-symbol-description: 1.1.0
      globalthis: 1.0.4
      gopd: 1.2.0
      has-property-descriptors: 1.0.2
      has-proto: 1.2.0
      has-symbols: 1.1.0
      hasown: 2.0.2
      internal-slot: 1.1.0
      is-array-buffer: 3.0.5
      is-callable: 1.2.7
      is-data-view: 1.0.2
      is-negative-zero: 2.0.3
      is-regex: 1.2.1
      is-set: 2.0.3
      is-shared-array-buffer: 1.0.4
      is-string: 1.1.1
      is-typed-array: 1.1.15
      is-weakref: 1.1.1
      math-intrinsics: 1.1.0
      object-inspect: 1.13.4
      object-keys: 1.1.1
      object.assign: 4.1.7
      own-keys: 1.0.1
      regexp.prototype.flags: 1.5.4
      safe-array-concat: 1.1.3
      safe-push-apply: 1.0.0
      safe-regex-test: 1.1.0
      set-proto: 1.0.0
      stop-iteration-iterator: 1.1.0
      string.prototype.trim: 1.2.10
      string.prototype.trimend: 1.0.9
      string.prototype.trimstart: 1.0.8
      typed-array-buffer: 1.0.3
      typed-array-byte-length: 1.0.3
      typed-array-byte-offset: 1.0.4
      typed-array-length: 1.0.7
      unbox-primitive: 1.1.0
      which-typed-array: 1.1.19

  es-cookie@1.3.2:
    optional: true

  es-define-property@1.0.1: {}

  es-errors@1.3.0: {}

  es-object-atoms@1.1.1:
    dependencies:
      es-errors: 1.3.0

  es-set-tostringtag@2.1.0:
    dependencies:
      es-errors: 1.3.0
      get-intrinsic: 1.3.0
      has-tostringtag: 1.0.2
      hasown: 2.0.2

  es-to-primitive@1.3.0:
    dependencies:
      is-callable: 1.2.7
      is-date-object: 1.1.0
      is-symbol: 1.1.1

  esbuild@0.25.11:
    optionalDependencies:
      '@esbuild/aix-ppc64': 0.25.11
      '@esbuild/android-arm': 0.25.11
      '@esbuild/android-arm64': 0.25.11
      '@esbuild/android-x64': 0.25.11
      '@esbuild/darwin-arm64': 0.25.11
      '@esbuild/darwin-x64': 0.25.11
      '@esbuild/freebsd-arm64': 0.25.11
      '@esbuild/freebsd-x64': 0.25.11
      '@esbuild/linux-arm': 0.25.11
      '@esbuild/linux-arm64': 0.25.11
      '@esbuild/linux-ia32': 0.25.11
      '@esbuild/linux-loong64': 0.25.11
      '@esbuild/linux-mips64el': 0.25.11
      '@esbuild/linux-ppc64': 0.25.11
      '@esbuild/linux-riscv64': 0.25.11
      '@esbuild/linux-s390x': 0.25.11
      '@esbuild/linux-x64': 0.25.11
      '@esbuild/netbsd-arm64': 0.25.11
      '@esbuild/netbsd-x64': 0.25.11
      '@esbuild/openbsd-arm64': 0.25.11
      '@esbuild/openbsd-x64': 0.25.11
      '@esbuild/openharmony-arm64': 0.25.11
      '@esbuild/sunos-x64': 0.25.11
      '@esbuild/win32-arm64': 0.25.11
      '@esbuild/win32-ia32': 0.25.11
      '@esbuild/win32-x64': 0.25.11

  esbuild@0.25.4:
    optionalDependencies:
      '@esbuild/aix-ppc64': 0.25.4
      '@esbuild/android-arm': 0.25.4
      '@esbuild/android-arm64': 0.25.4
      '@esbuild/android-x64': 0.25.4
      '@esbuild/darwin-arm64': 0.25.4
      '@esbuild/darwin-x64': 0.25.4
      '@esbuild/freebsd-arm64': 0.25.4
      '@esbuild/freebsd-x64': 0.25.4
      '@esbuild/linux-arm': 0.25.4
      '@esbuild/linux-arm64': 0.25.4
      '@esbuild/linux-ia32': 0.25.4
      '@esbuild/linux-loong64': 0.25.4
      '@esbuild/linux-mips64el': 0.25.4
      '@esbuild/linux-ppc64': 0.25.4
      '@esbuild/linux-riscv64': 0.25.4
      '@esbuild/linux-s390x': 0.25.4
      '@esbuild/linux-x64': 0.25.4
      '@esbuild/netbsd-arm64': 0.25.4
      '@esbuild/netbsd-x64': 0.25.4
      '@esbuild/openbsd-arm64': 0.25.4
      '@esbuild/openbsd-x64': 0.25.4
      '@esbuild/sunos-x64': 0.25.4
      '@esbuild/win32-arm64': 0.25.4
      '@esbuild/win32-ia32': 0.25.4
      '@esbuild/win32-x64': 0.25.4

  escalade@3.2.0: {}

  escape-string-regexp@1.0.5: {}

  esprima-extract-comments@1.1.0:
    dependencies:
      esprima: 4.0.1

  esprima@4.0.1: {}

  eventemitter3@4.0.7: {}

  exsolve@1.0.7: {}

  extract-comments@1.1.0:
    dependencies:
      esprima-extract-comments: 1.1.0
      parse-code-context: 1.0.0

  fast-equals@5.3.2: {}

  fdir@6.5.0(picomatch@4.0.3):
    optionalDependencies:
      picomatch: 4.0.3

  fflate@0.6.10: {}

  fflate@0.8.2: {}

  fill-range@7.1.1:
    dependencies:
      to-regex-range: 5.0.1

  for-each@0.3.5:
    dependencies:
      is-callable: 1.2.7

  fsevents@2.3.3:
    optional: true

  function-bind@1.1.2: {}

  function.prototype.name@1.1.8:
    dependencies:
      call-bind: 1.0.8
      call-bound: 1.0.4
      define-properties: 1.2.1
      functions-have-names: 1.2.3
      hasown: 2.0.2
      is-callable: 1.2.7

  functions-have-names@1.2.3: {}

  generator-function@2.0.1: {}

  gensync@1.0.0-beta.2: {}

  get-intrinsic@1.3.0:
    dependencies:
      call-bind-apply-helpers: 1.0.2
      es-define-property: 1.0.1
      es-errors: 1.3.0
      es-object-atoms: 1.1.1
      function-bind: 1.1.2
      get-proto: 1.0.1
      gopd: 1.2.0
      has-symbols: 1.1.0
      hasown: 2.0.2
      math-intrinsics: 1.1.0

  get-nonce@1.0.1: {}

  get-proto@1.0.1:
    dependencies:
      dunder-proto: 1.0.1
      es-object-atoms: 1.1.1

  get-symbol-description@1.1.0:
    dependencies:
      call-bound: 1.0.4
      es-errors: 1.3.0
      get-intrinsic: 1.3.0

  globals@15.15.0: {}

  globalthis@1.0.4:
    dependencies:
      define-properties: 1.2.1
      gopd: 1.2.0

  glsl-noise@0.0.0: {}

  gopd@1.2.0: {}

  graceful-fs@4.2.11: {}

  has-bigints@1.1.0: {}

  has-flag@3.0.0: {}

  has-property-descriptors@1.0.2:
    dependencies:
      es-define-property: 1.0.1

  has-proto@1.2.0:
    dependencies:
      dunder-proto: 1.0.1

  has-symbols@1.1.0: {}

  has-tostringtag@1.0.2:
    dependencies:
      has-symbols: 1.1.0

  hasown@2.0.2:
    dependencies:
      function-bind: 1.1.2

  hls.js@1.6.13: {}

  hosted-git-info@2.8.9: {}

  ieee754@1.2.1: {}

  immediate@3.0.6: {}

  input-otp@1.4.2(react-dom@19.2.0(react@19.2.0))(react@19.2.0):
    dependencies:
      react: 19.2.0
      react-dom: 19.2.0(react@19.2.0)

  internal-slot@1.1.0:
    dependencies:
      es-errors: 1.3.0
      hasown: 2.0.2
      side-channel: 1.1.0

  internmap@2.0.3: {}

  is-array-buffer@3.0.5:
    dependencies:
      call-bind: 1.0.8
      call-bound: 1.0.4
      get-intrinsic: 1.3.0

  is-arrayish@0.2.1: {}

  is-async-function@2.1.1:
    dependencies:
      async-function: 1.0.0
      call-bound: 1.0.4
      get-proto: 1.0.1
      has-tostringtag: 1.0.2
      safe-regex-test: 1.1.0

  is-bigint@1.1.0:
    dependencies:
      has-bigints: 1.1.0

  is-boolean-object@1.2.2:
    dependencies:
      call-bound: 1.0.4
      has-tostringtag: 1.0.2

  is-callable@1.2.7: {}

  is-core-module@2.16.1:
    dependencies:
      hasown: 2.0.2

  is-data-view@1.0.2:
    dependencies:
      call-bound: 1.0.4
      get-intrinsic: 1.3.0
      is-typed-array: 1.1.15

  is-date-object@1.1.0:
    dependencies:
      call-bound: 1.0.4
      has-tostringtag: 1.0.2

  is-finalizationregistry@1.1.1:
    dependencies:
      call-bound: 1.0.4

  is-generator-function@1.1.2:
    dependencies:
      call-bound: 1.0.4
      generator-function: 2.0.1
      get-proto: 1.0.1
      has-tostringtag: 1.0.2
      safe-regex-test: 1.1.0

  is-map@2.0.3: {}

  is-negative-zero@2.0.3: {}

  is-number-object@1.1.1:
    dependencies:
      call-bound: 1.0.4
      has-tostringtag: 1.0.2

  is-number@7.0.0: {}

  is-promise@2.2.2: {}

  is-regex@1.2.1:
    dependencies:
      call-bound: 1.0.4
      gopd: 1.2.0
      has-tostringtag: 1.0.2
      hasown: 2.0.2

  is-set@2.0.3: {}

  is-shared-array-buffer@1.0.4:
    dependencies:
      call-bound: 1.0.4

  is-string@1.1.1:
    dependencies:
      call-bound: 1.0.4
      has-tostringtag: 1.0.2

  is-symbol@1.1.1:
    dependencies:
      call-bound: 1.0.4
      has-symbols: 1.1.0
      safe-regex-test: 1.1.0

  is-typed-array@1.1.15:
    dependencies:
      which-typed-array: 1.1.19

  is-weakmap@2.0.2: {}

  is-weakref@1.1.1:
    dependencies:
      call-bound: 1.0.4

  is-weakset@2.0.4:
    dependencies:
      call-bound: 1.0.4
      get-intrinsic: 1.3.0

  isarray@2.0.5: {}

  isexe@2.0.0: {}

  its-fine@2.0.0(@types/react@19.2.2)(react@19.2.0):
    dependencies:
      '@types/react-reconciler': 0.28.9(@types/react@19.2.2)
      react: 19.2.0
    transitivePeerDependencies:
      - '@types/react'

  jiti@2.6.1: {}

  js-tokens@4.0.0: {}

  jsesc@3.1.0: {}

  json-parse-better-errors@1.0.2: {}

  json5@2.2.3: {}

  lie@3.3.0:
    dependencies:
      immediate: 3.0.6

  lightningcss-darwin-arm64@1.30.1:
    optional: true

  lightningcss-darwin-x64@1.30.1:
    optional: true

  lightningcss-freebsd-x64@1.30.1:
    optional: true

  lightningcss-linux-arm-gnueabihf@1.30.1:
    optional: true

  lightningcss-linux-arm64-gnu@1.30.1:
    optional: true

  lightningcss-linux-arm64-musl@1.30.1:
    optional: true

  lightningcss-linux-x64-gnu@1.30.1:
    optional: true

  lightningcss-linux-x64-musl@1.30.1:
    optional: true

  lightningcss-win32-arm64-msvc@1.30.1:
    optional: true

  lightningcss-win32-x64-msvc@1.30.1:
    optional: true

  lightningcss@1.30.1:
    dependencies:
      detect-libc: 2.1.2
    optionalDependencies:
      lightningcss-darwin-arm64: 1.30.1
      lightningcss-darwin-x64: 1.30.1
      lightningcss-freebsd-x64: 1.30.1
      lightningcss-linux-arm-gnueabihf: 1.30.1
      lightningcss-linux-arm64-gnu: 1.30.1
      lightningcss-linux-arm64-musl: 1.30.1
      lightningcss-linux-x64-gnu: 1.30.1
      lightningcss-linux-x64-musl: 1.30.1
      lightningcss-win32-arm64-msvc: 1.30.1
      lightningcss-win32-x64-msvc: 1.30.1

  load-json-file@4.0.0:
    dependencies:
      graceful-fs: 4.2.11
      parse-json: 4.0.0
      pify: 3.0.0
      strip-bom: 3.0.0

  local-pkg@1.1.2:
    dependencies:
      mlly: 1.8.0
      pkg-types: 2.3.0
      quansync: 0.2.11

  lodash@4.17.21: {}

  loose-envify@1.4.0:
    dependencies:
      js-tokens: 4.0.0

  lru-cache@5.1.1:
    dependencies:
      yallist: 3.1.1

  lucide-react@0.545.0(react@19.2.0):
    dependencies:
      react: 19.2.0

  maath@0.10.8(@types/three@0.180.0)(three@0.180.0):
    dependencies:
      '@types/three': 0.180.0
      three: 0.180.0

  magic-string@0.30.19:
    dependencies:
      '@jridgewell/sourcemap-codec': 1.5.5

  math-intrinsics@1.1.0: {}

  memorystream@0.3.1: {}

  meshline@3.3.1(three@0.180.0):
    dependencies:
      three: 0.180.0

  meshoptimizer@0.22.0: {}

  micromatch@4.0.8:
    dependencies:
      braces: 3.0.3
      picomatch: 2.3.1

  minimatch@3.1.2:
    dependencies:
      brace-expansion: 1.1.12

  minipass@7.1.2: {}

  minizlib@3.1.0:
    dependencies:
      minipass: 7.1.2

  mlly@1.8.0:
    dependencies:
      acorn: 8.15.0
      pathe: 2.0.3
      pkg-types: 1.3.1
      ufo: 1.6.1

  ms@2.1.3: {}

  nanoid@3.3.11: {}

  next-themes@0.4.6(react-dom@19.2.0(react@19.2.0))(react@19.2.0):
    dependencies:
      react: 19.2.0
      react-dom: 19.2.0(react@19.2.0)

  nice-try@1.0.5: {}

  node-releases@2.0.23: {}

  normalize-package-data@2.5.0:
    dependencies:
      hosted-git-info: 2.8.9
      resolve: 1.22.10
      semver: 5.7.2
      validate-npm-package-license: 3.0.4

  npm-run-all@4.1.5:
    dependencies:
      ansi-styles: 3.2.1
      chalk: 2.4.2
      cross-spawn: 6.0.6
      memorystream: 0.3.1
      minimatch: 3.1.2
      pidtree: 0.3.1
      read-pkg: 3.0.0
      shell-quote: 1.8.3
      string.prototype.padend: 3.1.6

  object-assign@4.1.1: {}

  object-inspect@1.13.4: {}

  object-keys@1.1.1: {}

  object.assign@4.1.7:
    dependencies:
      call-bind: 1.0.8
      call-bound: 1.0.4
      define-properties: 1.2.1
      es-object-atoms: 1.1.1
      has-symbols: 1.1.0
      object-keys: 1.1.1

  own-keys@1.0.1:
    dependencies:
      get-intrinsic: 1.3.0
      object-keys: 1.1.1
      safe-push-apply: 1.0.0

  parse-code-context@1.0.0: {}

  parse-json@4.0.0:
    dependencies:
      error-ex: 1.3.4
      json-parse-better-errors: 1.0.2

  path-key@2.0.1: {}

  path-key@3.1.1: {}

  path-parse@1.0.7: {}

  path-type@3.0.0:
    dependencies:
      pify: 3.0.0

  pathe@2.0.3: {}

  picocolors@1.1.1: {}

  picomatch@2.3.1: {}

  picomatch@4.0.3: {}

  pidtree@0.3.1: {}

  pify@3.0.0: {}

  pkg-types@1.3.1:
    dependencies:
      confbox: 0.1.8
      mlly: 1.8.0
      pathe: 2.0.3

  pkg-types@2.3.0:
    dependencies:
      confbox: 0.2.2
      exsolve: 1.0.7
      pathe: 2.0.3

  possible-typed-array-names@1.1.0: {}

  postcss@8.5.6:
    dependencies:
      nanoid: 3.3.11
      picocolors: 1.1.1
      source-map-js: 1.2.1

  potpack@1.0.2: {}

  prettier@3.6.2: {}

  promise-worker-transferable@1.0.4:
    dependencies:
      is-promise: 2.2.2
      lie: 3.3.0

  prop-types@15.8.1:
    dependencies:
      loose-envify: 1.4.0
      object-assign: 4.1.1
      react-is: 16.13.1

  qrcode.react@4.2.0(react@19.2.0):
    dependencies:
      react: 19.2.0

  quansync@0.2.11: {}

  react-chartjs-2@5.3.0(chart.js@4.5.1)(react@19.2.0):
    dependencies:
      chart.js: 4.5.1
      react: 19.2.0

  react-day-picker@9.11.1(react@19.2.0):
    dependencies:
      '@date-fns/tz': 1.4.1
      date-fns: 4.1.0
      date-fns-jalali: 4.1.0-0
      react: 19.2.0

  react-dom@19.2.0(react@19.2.0):
    dependencies:
      react: 19.2.0
      scheduler: 0.27.0

  react-hook-form@7.65.0(react@19.2.0):
    dependencies:
      react: 19.2.0

  react-is@16.13.1: {}

  react-is@18.3.1: {}

  react-reconciler@0.31.0(react@19.2.0):
    dependencies:
      react: 19.2.0
      scheduler: 0.25.0

  react-refresh@0.17.0: {}

  react-remove-scroll-bar@2.3.8(@types/react@19.2.2)(react@19.2.0):
    dependencies:
      react: 19.2.0
      react-style-singleton: 2.2.3(@types/react@19.2.2)(react@19.2.0)
      tslib: 2.8.1
    optionalDependencies:
      '@types/react': 19.2.2

  react-remove-scroll@2.7.1(@types/react@19.2.2)(react@19.2.0):
    dependencies:
      react: 19.2.0
      react-remove-scroll-bar: 2.3.8(@types/react@19.2.2)(react@19.2.0)
      react-style-singleton: 2.2.3(@types/react@19.2.2)(react@19.2.0)
      tslib: 2.8.1
      use-callback-ref: 1.3.3(@types/react@19.2.2)(react@19.2.0)
      use-sidecar: 1.1.3(@types/react@19.2.2)(react@19.2.0)
    optionalDependencies:
      '@types/react': 19.2.2

  react-resizable-panels@3.0.6(react-dom@19.2.0(react@19.2.0))(react@19.2.0):
    dependencies:
      react: 19.2.0
      react-dom: 19.2.0(react@19.2.0)

  react-router-dom@7.9.4(react-dom@19.2.0(react@19.2.0))(react@19.2.0):
    dependencies:
      react: 19.2.0
      react-dom: 19.2.0(react@19.2.0)
      react-router: 7.9.4(react-dom@19.2.0(react@19.2.0))(react@19.2.0)

  react-router@7.9.4(react-dom@19.2.0(react@19.2.0))(react@19.2.0):
    dependencies:
      cookie: 1.0.2
      react: 19.2.0
      set-cookie-parser: 2.7.1
    optionalDependencies:
      react-dom: 19.2.0(react@19.2.0)

  react-smooth@4.0.4(react-dom@19.2.0(react@19.2.0))(react@19.2.0):
    dependencies:
      fast-equals: 5.3.2
      prop-types: 15.8.1
      react: 19.2.0
      react-dom: 19.2.0(react@19.2.0)
      react-transition-group: 4.4.5(react-dom@19.2.0(react@19.2.0))(react@19.2.0)

  react-style-singleton@2.2.3(@types/react@19.2.2)(react@19.2.0):
    dependencies:
      get-nonce: 1.0.1
      react: 19.2.0
      tslib: 2.8.1
    optionalDependencies:
      '@types/react': 19.2.2

  react-transition-group@4.4.5(react-dom@19.2.0(react@19.2.0))(react@19.2.0):
    dependencies:
      '@babel/runtime': 7.28.4
      dom-helpers: 5.2.1
      loose-envify: 1.4.0
      prop-types: 15.8.1
      react: 19.2.0
      react-dom: 19.2.0(react@19.2.0)

  react-use-measure@2.1.7(react-dom@19.2.0(react@19.2.0))(react@19.2.0):
    dependencies:
      react: 19.2.0
    optionalDependencies:
      react-dom: 19.2.0(react@19.2.0)

  react@19.2.0: {}

  read-pkg@3.0.0:
    dependencies:
      load-json-file: 4.0.0
      normalize-package-data: 2.5.0
      path-type: 3.0.0

  recharts-scale@0.4.5:
    dependencies:
      decimal.js-light: 2.5.1

  recharts@2.15.4(react-dom@19.2.0(react@19.2.0))(react@19.2.0):
    dependencies:
      clsx: 2.1.1
      eventemitter3: 4.0.7
      lodash: 4.17.21
      react: 19.2.0
      react-dom: 19.2.0(react@19.2.0)
      react-is: 18.3.1
      react-smooth: 4.0.4(react-dom@19.2.0(react@19.2.0))(react@19.2.0)
      recharts-scale: 0.4.5
      tiny-invariant: 1.3.3
      victory-vendor: 36.9.2

  reflect.getprototypeof@1.0.10:
    dependencies:
      call-bind: 1.0.8
      define-properties: 1.2.1
      es-abstract: 1.24.0
      es-errors: 1.3.0
      es-object-atoms: 1.1.1
      get-intrinsic: 1.3.0
      get-proto: 1.0.1
      which-builtin-type: 1.2.1

  regexp.prototype.flags@1.5.4:
    dependencies:
      call-bind: 1.0.8
      define-properties: 1.2.1
      es-errors: 1.3.0
      get-proto: 1.0.1
      gopd: 1.2.0
      set-function-name: 2.0.2

  require-from-string@2.0.2: {}

  resolve@1.22.10:
    dependencies:
      is-core-module: 2.16.1
      path-parse: 1.0.7
      supports-preserve-symlinks-flag: 1.0.0

  rollup@4.52.4:
    dependencies:
      '@types/estree': 1.0.8
    optionalDependencies:
      '@rollup/rollup-android-arm-eabi': 4.52.4
      '@rollup/rollup-android-arm64': 4.52.4
      '@rollup/rollup-darwin-arm64': 4.52.4
      '@rollup/rollup-darwin-x64': 4.52.4
      '@rollup/rollup-freebsd-arm64': 4.52.4
      '@rollup/rollup-freebsd-x64': 4.52.4
      '@rollup/rollup-linux-arm-gnueabihf': 4.52.4
      '@rollup/rollup-linux-arm-musleabihf': 4.52.4
      '@rollup/rollup-linux-arm64-gnu': 4.52.4
      '@rollup/rollup-linux-arm64-musl': 4.52.4
      '@rollup/rollup-linux-loong64-gnu': 4.52.4
      '@rollup/rollup-linux-ppc64-gnu': 4.52.4
      '@rollup/rollup-linux-riscv64-gnu': 4.52.4
      '@rollup/rollup-linux-riscv64-musl': 4.52.4
      '@rollup/rollup-linux-s390x-gnu': 4.52.4
      '@rollup/rollup-linux-x64-gnu': 4.52.4
      '@rollup/rollup-linux-x64-musl': 4.52.4
      '@rollup/rollup-openharmony-arm64': 4.52.4
      '@rollup/rollup-win32-arm64-msvc': 4.52.4
      '@rollup/rollup-win32-ia32-msvc': 4.52.4
      '@rollup/rollup-win32-x64-gnu': 4.52.4
      '@rollup/rollup-win32-x64-msvc': 4.52.4
      fsevents: 2.3.3

  safe-array-concat@1.1.3:
    dependencies:
      call-bind: 1.0.8
      call-bound: 1.0.4
      get-intrinsic: 1.3.0
      has-symbols: 1.1.0
      isarray: 2.0.5

  safe-push-apply@1.0.0:
    dependencies:
      es-errors: 1.3.0
      isarray: 2.0.5

  safe-regex-test@1.1.0:
    dependencies:
      call-bound: 1.0.4
      es-errors: 1.3.0
      is-regex: 1.2.1

  scheduler@0.25.0: {}

  scheduler@0.27.0: {}

  semver@5.7.2: {}

  semver@6.3.1: {}

  set-cookie-parser@2.7.1: {}

  set-function-length@1.2.2:
    dependencies:
      define-data-property: 1.1.4
      es-errors: 1.3.0
      function-bind: 1.1.2
      get-intrinsic: 1.3.0
      gopd: 1.2.0
      has-property-descriptors: 1.0.2

  set-function-name@2.0.2:
    dependencies:
      define-data-property: 1.1.4
      es-errors: 1.3.0
      functions-have-names: 1.2.3
      has-property-descriptors: 1.0.2

  set-proto@1.0.0:
    dependencies:
      dunder-proto: 1.0.1
      es-errors: 1.3.0
      es-object-atoms: 1.1.1

  shebang-command@1.2.0:
    dependencies:
      shebang-regex: 1.0.0

  shebang-command@2.0.0:
    dependencies:
      shebang-regex: 3.0.0

  shebang-regex@1.0.0: {}

  shebang-regex@3.0.0: {}

  shell-quote@1.8.3: {}

  side-channel-list@1.0.0:
    dependencies:
      es-errors: 1.3.0
      object-inspect: 1.13.4

  side-channel-map@1.0.1:
    dependencies:
      call-bound: 1.0.4
      es-errors: 1.3.0
      get-intrinsic: 1.3.0
      object-inspect: 1.13.4

  side-channel-weakmap@1.0.2:
    dependencies:
      call-bound: 1.0.4
      es-errors: 1.3.0
      get-intrinsic: 1.3.0
      object-inspect: 1.13.4
      side-channel-map: 1.0.1

  side-channel@1.1.0:
    dependencies:
      es-errors: 1.3.0
      object-inspect: 1.13.4
      side-channel-list: 1.0.0
      side-channel-map: 1.0.1
      side-channel-weakmap: 1.0.2

  sonner@2.0.7(react-dom@19.2.0(react@19.2.0))(react@19.2.0):
    dependencies:
      react: 19.2.0
      react-dom: 19.2.0(react@19.2.0)

  source-map-js@1.2.1: {}

  spdx-correct@3.2.0:
    dependencies:
      spdx-expression-parse: 3.0.1
      spdx-license-ids: 3.0.22

  spdx-exceptions@2.5.0: {}

  spdx-expression-parse@3.0.1:
    dependencies:
      spdx-exceptions: 2.5.0
      spdx-license-ids: 3.0.22

  spdx-license-ids@3.0.22: {}

  stats-gl@2.4.2(@types/three@0.180.0)(three@0.180.0):
    dependencies:
      '@types/three': 0.180.0
      three: 0.180.0

  stats.js@0.17.0: {}

  stop-iteration-iterator@1.1.0:
    dependencies:
      es-errors: 1.3.0
      internal-slot: 1.1.0

  string.prototype.padend@3.1.6:
    dependencies:
      call-bind: 1.0.8
      define-properties: 1.2.1
      es-abstract: 1.24.0
      es-object-atoms: 1.1.1

  string.prototype.trim@1.2.10:
    dependencies:
      call-bind: 1.0.8
      call-bound: 1.0.4
      define-data-property: 1.1.4
      define-properties: 1.2.1
      es-abstract: 1.24.0
      es-object-atoms: 1.1.1
      has-property-descriptors: 1.0.2

  string.prototype.trimend@1.0.9:
    dependencies:
      call-bind: 1.0.8
      call-bound: 1.0.4
      define-properties: 1.2.1
      es-object-atoms: 1.1.1

  string.prototype.trimstart@1.0.8:
    dependencies:
      call-bind: 1.0.8
      define-properties: 1.2.1
      es-object-atoms: 1.1.1

  strip-bom@3.0.0: {}

  supports-color@5.5.0:
    dependencies:
      has-flag: 3.0.0

  supports-preserve-symlinks-flag@1.0.0: {}

  suspend-react@0.1.3(react@19.2.0):
    dependencies:
      react: 19.2.0

  tailwind-merge@3.3.1: {}

  tailwindcss@4.1.14: {}

  tapable@2.3.0: {}

  tar@7.5.1:
    dependencies:
      '@isaacs/fs-minipass': 4.0.1
      chownr: 3.0.0
      minipass: 7.1.2
      minizlib: 3.1.0
      yallist: 5.0.0

  three-mesh-bvh@0.8.3(three@0.180.0):
    dependencies:
      three: 0.180.0

  three-stdlib@2.36.0(three@0.180.0):
    dependencies:
      '@types/draco3d': 1.4.10
      '@types/offscreencanvas': 2019.7.3
      '@types/webxr': 0.5.24
      draco3d: 1.5.7
      fflate: 0.6.10
      potpack: 1.0.2
      three: 0.180.0

  three@0.180.0: {}

  tiny-invariant@1.3.3: {}

  tinyglobby@0.2.15:
    dependencies:
      fdir: 6.5.0(picomatch@4.0.3)
      picomatch: 4.0.3

  to-regex-range@5.0.1:
    dependencies:
      is-number: 7.0.0

  troika-three-text@0.52.4(three@0.180.0):
    dependencies:
      bidi-js: 1.0.3
      three: 0.180.0
      troika-three-utils: 0.52.4(three@0.180.0)
      troika-worker-utils: 0.52.0
      webgl-sdf-generator: 1.1.1

  troika-three-utils@0.52.4(three@0.180.0):
    dependencies:
      three: 0.180.0

  troika-worker-utils@0.52.0: {}

  ts-custom-error@3.3.1: {}

  tslib@2.8.1: {}

  tunnel-rat@0.1.2(@types/react@19.2.2)(react@19.2.0):
    dependencies:
      zustand: 4.5.7(@types/react@19.2.2)(react@19.2.0)
    transitivePeerDependencies:
      - '@types/react'
      - immer
      - react

  tw-animate-css@1.4.0: {}

  typed-array-buffer@1.0.3:
    dependencies:
      call-bound: 1.0.4
      es-errors: 1.3.0
      is-typed-array: 1.1.15

  typed-array-byte-length@1.0.3:
    dependencies:
      call-bind: 1.0.8
      for-each: 0.3.5
      gopd: 1.2.0
      has-proto: 1.2.0
      is-typed-array: 1.1.15

  typed-array-byte-offset@1.0.4:
    dependencies:
      available-typed-arrays: 1.0.7
      call-bind: 1.0.8
      for-each: 0.3.5
      gopd: 1.2.0
      has-proto: 1.2.0
      is-typed-array: 1.1.15
      reflect.getprototypeof: 1.0.10

  typed-array-length@1.0.7:
    dependencies:
      call-bind: 1.0.8
      for-each: 0.3.5
      gopd: 1.2.0
      is-typed-array: 1.1.15
      possible-typed-array-names: 1.1.0
      reflect.getprototypeof: 1.0.10

  typescript@5.7.3: {}

  ufo@1.6.1: {}

  unbox-primitive@1.1.0:
    dependencies:
      call-bound: 1.0.4
      has-bigints: 1.1.0
      has-symbols: 1.1.0
      which-boxed-primitive: 1.1.1

  undici-types@6.21.0: {}

  update-browserslist-db@1.1.3(browserslist@4.26.3):
    dependencies:
      browserslist: 4.26.3
      escalade: 3.2.0
      picocolors: 1.1.1

  use-callback-ref@1.3.3(@types/react@19.2.2)(react@19.2.0):
    dependencies:
      react: 19.2.0
      tslib: 2.8.1
    optionalDependencies:
      '@types/react': 19.2.2

  use-sidecar@1.1.3(@types/react@19.2.2)(react@19.2.0):
    dependencies:
      detect-node-es: 1.1.0
      react: 19.2.0
      tslib: 2.8.1
    optionalDependencies:
      '@types/react': 19.2.2

  use-sync-external-store@1.6.0(react@19.2.0):
    dependencies:
      react: 19.2.0

  utility-types@3.11.0: {}

  validate-npm-package-license@3.0.4:
    dependencies:
      spdx-correct: 3.2.0
      spdx-expression-parse: 3.0.1

  vaul@1.1.2(@types/react-dom@19.2.2(@types/react@19.2.2))(@types/react@19.2.2)(react-dom@19.2.0(react@19.2.0))(react@19.2.0):
    dependencies:
      '@radix-ui/react-dialog': 1.1.15(@types/react-dom@19.2.2(@types/react@19.2.2))(@types/react@19.2.2)(react-dom@19.2.0(react@19.2.0))(react@19.2.0)
      react: 19.2.0
      react-dom: 19.2.0(react@19.2.0)
    transitivePeerDependencies:
      - '@types/react'
      - '@types/react-dom'

  victory-vendor@36.9.2:
    dependencies:
      '@types/d3-array': 3.2.2
      '@types/d3-ease': 3.0.2
      '@types/d3-interpolate': 3.0.4
      '@types/d3-scale': 4.0.9
      '@types/d3-shape': 3.1.7
      '@types/d3-time': 3.0.4
      '@types/d3-timer': 3.0.2
      d3-array: 3.2.4
      d3-ease: 3.0.1
      d3-interpolate: 3.0.1
      d3-scale: 4.0.2
      d3-shape: 3.2.0
      d3-time: 3.1.0
      d3-timer: 3.0.1

  vite-plugin-pages@0.33.1(react-router@7.9.4(react-dom@19.2.0(react@19.2.0))(react@19.2.0))(vite@6.4.0(@types/node@22.18.10)(jiti@2.6.1)(lightningcss@1.30.1)(yaml@2.8.1)):
    dependencies:
      '@types/debug': 4.1.12
      debug: 4.4.3
      dequal: 2.0.3
      extract-comments: 1.1.0
      json5: 2.2.3
      local-pkg: 1.1.2
      micromatch: 4.0.8
      picocolors: 1.1.1
      tinyglobby: 0.2.15
      vite: 6.4.0(@types/node@22.18.10)(jiti@2.6.1)(lightningcss@1.30.1)(yaml@2.8.1)
      yaml: 2.8.1
    optionalDependencies:
      react-router: 7.9.4(react-dom@19.2.0(react@19.2.0))(react@19.2.0)
    transitivePeerDependencies:
      - supports-color

  vite@6.4.0(@types/node@22.18.10)(jiti@2.6.1)(lightningcss@1.30.1)(yaml@2.8.1):
    dependencies:
      esbuild: 0.25.11
      fdir: 6.5.0(picomatch@4.0.3)
      picomatch: 4.0.3
      postcss: 8.5.6
      rollup: 4.52.4
      tinyglobby: 0.2.15
    optionalDependencies:
      '@types/node': 22.18.10
      fsevents: 2.3.3
      jiti: 2.6.1
      lightningcss: 1.30.1
      yaml: 2.8.1

  webgl-constants@1.1.1: {}

  webgl-sdf-generator@1.1.1: {}

  which-boxed-primitive@1.1.1:
    dependencies:
      is-bigint: 1.1.0
      is-boolean-object: 1.2.2
      is-number-object: 1.1.1
      is-string: 1.1.1
      is-symbol: 1.1.1

  which-builtin-type@1.2.1:
    dependencies:
      call-bound: 1.0.4
      function.prototype.name: 1.1.8
      has-tostringtag: 1.0.2
      is-async-function: 2.1.1
      is-date-object: 1.1.0
      is-finalizationregistry: 1.1.1
      is-generator-function: 1.1.2
      is-regex: 1.2.1
      is-weakref: 1.1.1
      isarray: 2.0.5
      which-boxed-primitive: 1.1.1
      which-collection: 1.0.2
      which-typed-array: 1.1.19

  which-collection@1.0.2:
    dependencies:
      is-map: 2.0.3
      is-set: 2.0.3
      is-weakmap: 2.0.2
      is-weakset: 2.0.4

  which-typed-array@1.1.19:
    dependencies:
      available-typed-arrays: 1.0.7
      call-bind: 1.0.8
      call-bound: 1.0.4
      for-each: 0.3.5
      get-proto: 1.0.1
      gopd: 1.2.0
      has-tostringtag: 1.0.2

  which@1.3.1:
    dependencies:
      isexe: 2.0.0

  which@2.0.2:
    dependencies:
      isexe: 2.0.0

  yallist@3.1.1: {}

  yallist@5.0.0: {}

  yaml@2.8.1: {}

  zod@4.1.12: {}

  zustand@4.5.7(@types/react@19.2.2)(react@19.2.0):
    dependencies:
      use-sync-external-store: 1.6.0(react@19.2.0)
    optionalDependencies:
      '@types/react': 19.2.2
      react: 19.2.0

  zustand@5.0.8(@types/react@19.2.2)(react@19.2.0)(use-sync-external-store@1.6.0(react@19.2.0)):
    optionalDependencies:
      '@types/react': 19.2.2
      react: 19.2.0
      use-sync-external-store: 1.6.0(react@19.2.0)<|MERGE_RESOLUTION|>--- conflicted
+++ resolved
@@ -8,12 +8,9 @@
 
   .:
     dependencies:
-<<<<<<< HEAD
-=======
       '@auth0/auth0-react':
         specifier: ^2.8.0
         version: 2.8.0(react-dom@19.2.0(react@19.2.0))(react@19.2.0)
->>>>>>> 40b0ef5e
       '@hookform/resolvers':
         specifier: ^5.2.2
         version: 5.2.2(react-hook-form@7.65.0(react@19.2.0))
@@ -3174,14 +3171,12 @@
       '@auth0/auth0-spa-js': 2.7.0
       react: 19.2.0
       react-dom: 19.2.0(react@19.2.0)
-    optional: true
 
   '@auth0/auth0-spa-js@2.7.0':
     dependencies:
       browser-tabs-lock: 1.3.0
       dpop: 2.1.1
       es-cookie: 1.3.2
-    optional: true
 
   '@babel/code-frame@7.27.1':
     dependencies:
@@ -4568,7 +4563,6 @@
   browser-tabs-lock@1.3.0:
     dependencies:
       lodash: 4.17.21
-    optional: true
 
   browserslist@4.26.3:
     dependencies:
@@ -4773,8 +4767,7 @@
       '@babel/runtime': 7.28.4
       csstype: 3.1.3
 
-  dpop@2.1.1:
-    optional: true
+  dpop@2.1.1: {}
 
   draco3d@1.5.7: {}
 
@@ -4864,8 +4857,7 @@
       unbox-primitive: 1.1.0
       which-typed-array: 1.1.19
 
-  es-cookie@1.3.2:
-    optional: true
+  es-cookie@1.3.2: {}
 
   es-define-property@1.0.1: {}
 
